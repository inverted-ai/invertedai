--- conflicted
+++ resolved
@@ -21,13 +21,8 @@
     """
 
     agent_state: AgentState
-<<<<<<< HEAD
-    agent_attributes: AgentAttributes
     recurrent_state: Optional[RecurrentState] = None
-=======
     agent_properties: AgentProperties
-    recurrent_state: RecurrentState
->>>>>>> 6234fac5
     agent_id: int
 
     def tolist(self):
