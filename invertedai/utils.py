import asyncio
import json
<<<<<<< HEAD
import os
import re
import numpy as np
import csv
import math
import logging

from typing import Dict, Optional, List, Tuple
from tqdm.contrib import tmap
from itertools import product
from copy import deepcopy
from pydantic import validate_call

import requests
from requests import Response
from requests.auth import AuthBase
from requests.adapters import HTTPAdapter, Retry

import matplotlib.pyplot as plt
from matplotlib.patches import Rectangle
from matplotlib import animation
from matplotlib import transforms

import invertedai as iai
import invertedai.api
import invertedai.api.config
from invertedai import error
from invertedai.common import AgentState, AgentAttributes, StaticMapActor, TrafficLightStatesDict, Point
=======
import logging
import re
from typing import Dict, Optional
from requests.auth import AuthBase
import time
import invertedai as iai
import invertedai.api
import invertedai.api.config
from invertedai import error
from invertedai.common import Point
import logging
import matplotlib.pyplot as plt
from matplotlib.patches import Rectangle
from matplotlib import animation
import numpy as np
import csv
import math
from tqdm.contrib import tmap
from itertools import product
>>>>>>> e4ad901b
from invertedai.future import to_thread
from invertedai.error import InvertedAIError

H_SCALE = 10
text_x_offset = 0
text_y_offset = 0.7
text_size = 7
TIMEOUT_SECS = 600
MAX_RETRIES = 10
SLACK = 2
AGENT_SCOPE_FOV = 120
AGENT_FOV = 35

logger = logging.getLogger(__name__)

STATUS_MESSAGE = {
    403: "Access denied. Please check the provided API key.",
    429: "Throttled",
    502: "The server is having trouble communicating. This is usually a temporary issue. Please try again later.",
    504: "The server took too long to respond. Please try again later.",
    500: "The server encountered an unexpected issue. We're working to resolve this. Please try again later.",
}


class Session:
    def __init__(self):
        self.session = requests.Session()
        self.session.mount(
            "https://",
            requests.adapters.HTTPAdapter(),
        )
        self.session.mount(
            "http://",
            requests.adapters.HTTPAdapter(),
        )
        self.session.headers.update(
            {
                "Content-Type": "application/json",
                "Accept-Encoding": "gzip, deflate, br",
                "Connection": "keep-alive",
                "x-client-version": iai.__version__,
            }
        )
        self._base_url = self._get_base_url()
        self._max_retries = float("inf")
        self._status_force_list = [408, 429, 500, 502, 503, 504]
        self._base_backoff = 1  # Base backoff time in seconds
        self._backoff_factor = 2
        self._current_backoff = self._base_backoff
        self._max_backoff = None

    @property
    def base_url(self):
        return self._base_url

    @property
    def max_retries(self):
        return self._max_retries

    @max_retries.setter
    def max_retries(self, value):
        self._max_retries = value

    @property
    def status_force_list(self):
        return self._status_force_list

    @status_force_list.setter
    def status_force_list(self, value):
        self._status_force_list = value.copy()

    @property
    def base_backoff(self):
        return self._base_backoff

    @base_backoff.setter
    def base_backoff(self, value):
        self._base_backoff = value
        self.current_backoff = (
            self._base_backoff
        )  # Reset current_backoff when base_backoff changes

    @property
    def backoff_factor(self):
        return self._backoff_factor

    @backoff_factor.setter
    def backoff_factor(self, value):
        self._backoff_factor = value

    
    @property
    def current_backoff(self):
        return self._current_backoff
    
    @current_backoff.setter
    def current_backoff(self, value):
        self._current_backoff = value

    @property
    def max_backoff(self):
        return self._max_backoff
    
    @max_backoff.setter
    def max_backoff(self, value):
        self._max_backoff = value

    def should_log(self, retry_count):
        return retry_count == 0 or math.log2(retry_count).is_integer()

    @base_url.setter
    def base_url(self, value):
        self._base_url = value

    def _verify_api_key(self, api_token: str, verifying_url: str):
        """
        Verifies the API key by making a request to the verifying URL.

        Args:
            api_token (str): The API token to be used for authentication.
            verifying_url (str): The URL to be used for verification.

        Returns:
            str: The final verifying URL after fallback (if applicable).

        Raises:
            error.AuthenticationError: If access is denied due to an invalid API key.
        """
        self.session.auth = APITokenAuth(api_token)
        response = self.session.request(method="get", url=verifying_url)
        if verifying_url == iai.commercial_url and response.status_code != 200:
            # Check for academic access in case the previous call to the commercial server fails.
            logger.warning(
                "Commercial access denied and fallback to check for academic access."
            )
            verifying_url = iai.academic_url
            response_acd = self.session.request(method="get", url=verifying_url)
            if response_acd.status_code == 200:
                self.base_url = verifying_url
                response = response_acd
            elif response_acd.status_code != 403:
                response = response_acd
        if response.status_code == 403:
            raise error.AuthenticationError(
                "Access denied. Please check the provided API key."
            )
        return verifying_url

    def add_apikey(
        self,
        api_token: str = "",
        key_type: Optional[str] = None,
        url: Optional[str] = None,
    ):
        """
        Bind an API key to the session for authentication.

        Args:
            api_token (str): The API key to be added. Defaults to an empty string.
            key_type (str, optional): The type of API key. Defaults to None. When passed, the base_url will be set according to the key_type.
            url (str, optional): The URL to be used for the request. Defaults to None. When passed, the base_rul will be set to the passed value and the key_type will be ignored.

        Raises:
            InvalidAPIKeyError: If the API key is empty and not in development mode.
            InvalidAPIKeyError: If the key_type is invalid.
            AuthenticationError: If access is denied due to an invalid API key.
            APIError: If the server encounters an error or is unable to perform the requested method.
        """
        if not iai.dev and not api_token:
            raise error.InvalidAPIKeyError("Empty API key received.")
        if url is None:
            request_url = self._get_base_url()
        if key_type is not None and key_type not in ["commercial", "academic"]:
            raise error.InvalidAPIKeyError(f"Invalid API key type: {key_type}.")
        if key_type == "academic":
            request_url = iai.academic_url
        elif key_type == "commercial":
            request_url = iai.commercial_url
        if url is not None:
            request_url = url
        self.base_url = self._verify_api_key(api_token, request_url)

    def use_mock_api(self, use_mock: bool = True) -> None:
        invertedai.api.config.mock_api = use_mock
        if use_mock:
            iai.logger.warning(
                "Using mock Inverted AI API - predictions will be trivial"
            )

    async def async_request(self, *args, **kwargs):
        return await to_thread(self.request, *args, **kwargs)

    def request(
        self, model: str, params: Optional[dict] = None, data: Optional[dict] = None
    ):
        method, relative_path = iai.model_resources[model]
        response = self._request(
            method=method,
            relative_path=relative_path,
            params=params,
            json_body=data,
        )

        return response

    def _request(
        self,
        method,
        relative_path: str = "",
        params=None,
        headers=None,
        json_body=None,
        data=None,
    ) -> Dict:
        try:
            retries = 0
            while retries < self.max_retries:
                response = self.session.request(
                    method=method,
                    params=params,
                    url=self.base_url + relative_path,
                    headers=headers,
                    data=data,
                    json=json_body,
                )
                if response.status_code not in self.status_force_list:
                    self.current_backoff = max(
                        self.base_backoff, self.current_backoff / self.backoff_factor
                    )
                    response.raise_for_status()
                    break
                else:
                    if self.should_log(retries):
                        logger.warning(
                            f"Retrying {relative_path}: Status {response.status_code}, Message {STATUS_MESSAGE.get(response.status_code, response.text)} Retry #{retries + 1}, Backoff {self.current_backoff} seconds"
                        )
                    time.sleep(self.current_backoff)
                    self.current_backoff *= self.backoff_factor
                    if self.max_backoff is not None:
                        self.current_backoff = min(
                            self.current_backoff, self.max_backoff
                        )
                    retries += 1
            else:
                response.raise_for_status()


        except requests.exceptions.ConnectionError as e:
            raise error.APIConnectionError(
                "Error communicating with IAI", should_retry=True
            ) from None
        except requests.exceptions.Timeout as e:
            raise error.APIConnectionError("Error communicating with IAI") from None
        except requests.exceptions.RequestException as e:
            if e.response.status_code == 403:
                raise error.AuthenticationError(STATUS_MESSAGE[403]) from None
            elif e.response.status_code in [400, 422]:
                raise error.InvalidRequestError(e.response.text, param="") from None
            elif e.response.status_code == 404:
                raise error.ResourceNotFoundError(e.response.text) from None
            elif e.response.status_code == 408:
                raise error.RequestTimeoutError(e.response.text) from None
            elif e.response.status_code == 413:
                raise error.RequestTooLarge(e.response.text) from None
            elif e.response.status_code == 429:
                raise error.RateLimitError(STATUS_MESSAGE[429]) from None
            elif e.response.status_code == 502:
                raise error.APIError(STATUS_MESSAGE[502]) from None
            elif e.response.status_code == 503:
                raise error.RequestTimeoutError(e.response.text) from None
            elif e.response.status_code == 504:
                raise error.ServiceUnavailableError(STATUS_MESSAGE[504]) from None
            elif 400 <= e.response.status_code < 500:
                raise error.APIError(e.response.text) from None
            else:
                raise error.APIError(STATUS_MESSAGE[500]) from None
        iai.logger.info(
            iai.logger.logfmt(
                "IAI API response",
                path=self.base_url,
                response_code=response.status_code,
            )
        )
        try:
            data = json.loads(response.content)
        except json.decoder.JSONDecodeError:
            raise error.APIError(
                f"HTTP code {response.status_code} from API ({response.content})",
                response.content,
                response.status_code,
                headers=response.headers,
            )
        return data

    def _get_base_url(self) -> str:
        """
        This function returns the endpoint for API calls, which includes the
        version and other endpoint specifications.
        The method path should be appended to the base_url
        """
        if not iai.dev:
            base_url = iai.commercial_url  # Default to commercial when initializing.
        else:
            base_url = iai.dev_url
        # TODO: Add endpoint option and versioning to base_url
        return base_url

    def _handle_error_response(self, rbody, rcode, resp, rheaders, stream_error=False):
        try:
            error_data = resp["error"]
        except (KeyError, TypeError):
            raise error.APIError(
                "Invalid response object from API: %r (HTTP response code "
                "was %d)" % (rbody, rcode),
                rbody,
                rcode,
                resp,
            )

        if "internal_message" in error_data:
            error_data["message"] += "\n\n" + error_data["internal_message"]

        iai.logger.info(
            iai.logger.logfmt(
                "IAI API error received",
                error_code=error_data.get("code"),
                error_type=error_data.get("type"),
                error_message=error_data.get("message"),
                error_param=error_data.get("param"),
                stream_error=stream_error,
            )
        )

        # Rate limits were previously coded as 400's with code 'rate_limit'
        if rcode == 429:
            return error.RateLimitError(
                error_data.get("message"), rbody, rcode, resp, rheaders
            )
        elif rcode in [400, 404, 415]:
            return error.InvalidRequestError(
                error_data.get("message"),
                error_data.get("param"),
                error_data.get("code"),
                rbody,
                rcode,
                resp,
                rheaders,
            )
        elif rcode == 401:
            return error.AuthenticationError(
                error_data.get("message"), rbody, rcode, resp, rheaders
            )
        elif rcode == 403:
            return error.PermissionError(
                error_data.get("message"), rbody, rcode, resp, rheaders
            )
        elif rcode == 409:
            return error.TryAgain(
                error_data.get("message"), rbody, rcode, resp, rheaders
            )
        else:
            return error.APIError(
                error_data.get("message"), rbody, rcode, resp, rheaders
            )

    def _interpret_response_line(self, result):
        rbody = result.content
        rcode = result.status_code
        rheaders = result.headers

        if rcode == 503:
            raise error.ServiceUnavailableError(
                "The server is overloaded or not ready yet.",
                rbody,
                rcode,
                headers=rheaders,
            )
        try:
            data = json.loads(rbody)
        except BaseException:
            raise error.APIError(
                f"HTTP code {rcode} from API ({rbody})", rbody, rcode, headers=rheaders
            )
        if "error" in data or not 200 <= rcode < 300:
            raise self._handle_error_response(rbody, rcode, data, rheaders)

        return data


def get_centers(map_center, height, width, stride):
    def check_valid_center(center):
        return (map_center[0] - width) < center[0] < (map_center[0] + width) and (
            map_center[1] - height
        ) < center[1] < (map_center[1] + height)

    def get_neighbors(center):
        return [
            (center[0] + (i * stride), center[1] + (j * stride))
            for i, j in list(
                product(
                    *[
                        (-1, 1),
                    ]
                    * 2
                )
            )
        ]

    queue, centers = [map_center], []

    while queue:
        center = queue.pop(0)
        neighbors = filter(check_valid_center, get_neighbors(center))
        queue.extend(
            [
                neighbor
                for neighbor in neighbors
                if neighbor not in queue and neighbor not in centers
            ]
        )
        if center not in centers and check_valid_center(center):
            centers.append(center)
    return centers


<<<<<<< HEAD
async def async_area_re_initialization(location, agent_attributes, states_history, traffic_lights_states=None,
                                       random_seed=None, map_center=(0, 0), width=100, height=100,
                                       initialize_fov=AGENT_SCOPE_FOV, get_birdview=False, birdview_path=None):
=======
async def async_area_re_initialization(
    location,
    agent_attributes,
    states_history,
    traffic_lights_states=None,
    random_seed=None,
    map_center=(0, 0),
    width=100,
    height=100,
    initialize_fov=INITIALIZE_FOV,
    get_birdview=False,
    birdview_path=None,
):
>>>>>>> e4ad901b
    def inside_fov(center: Point, initialize_fov: float, point: Point) -> bool:
        return (
            center.x - (initialize_fov / 2) < point.x < center.x + (initialize_fov / 2)
        ) and (
            center.y - (initialize_fov / 2) < point.y < center.y + (initialize_fov / 2)
        )

    async def reinit(reinitialize_agent_state, reinitialize_agent_attrs, area_center):
        try:
            # Initialize simulation with an API cal
            response = await iai.async_initialize(
                location=location,
                states_history=reinitialize_agent_state,
                agent_attributes=reinitialize_agent_attrs,
                agent_count=len(reinitialize_agent_attrs),
                get_infractions=False,
                traffic_light_state_history=traffic_lights_states,
                location_of_interest=(area_center.x, area_center.y),
                random_seed=random_seed,
                get_birdview=get_birdview,
            )
        except BaseException:
            return [], [], [], ""
        SLACK = 0
        valid_agents = list(
            filter(
                lambda x: inside_fov(
                    center=area_center,
                    initialize_fov=initialize_fov - SLACK,
                    point=x[0].center,
                ),
                zip(
                    response.agent_states,
                    response.agent_attributes,
                    response.recurrent_states,
                ),
            )
        )

        valid_agent_state = [x[0] for x in valid_agents]
        valid_agent_attrs = [x[1] for x in valid_agents]
        valid_agent_rs = [x[2] for x in valid_agents]
        if get_birdview:
            file_path = f"{birdview_path}-{(area_center.x, area_center.y)}.jpg"
            response.birdview.decode_and_save(file_path)

        return (
            valid_agent_state,
            valid_agent_attrs,
            valid_agent_rs,
            response.api_model_version,
        )

    stride = initialize_fov / 2

    remaining_agents_states = states_history
    remaining_agents_attrs = agent_attributes
    new_agent_state = []
    new_attributes = []
    new_recurrent_states = []
    # # first = True
    centers = get_centers(map_center, height, width, stride)
    initialize_payload = []
    for area_center in tmap(
        Point.fromlist,
        centers,
        total=len(centers),
        desc=f"Renewing Recurrent States {location.split(':')[1]}",
    ):

        reinitialize_agent = list(
            filter(
                lambda x: inside_fov(
                    center=area_center,
                    initialize_fov=initialize_fov,
                    point=x[0][-1].center,
                ),
                zip(remaining_agents_states, remaining_agents_attrs),
            )
        )
        remaining_agents = list(
            filter(
                lambda x: not inside_fov(
                    center=area_center,
                    initialize_fov=initialize_fov,
                    point=x[0][-1].center,
                ),
                zip(remaining_agents_states, remaining_agents_attrs),
            )
        )

        reinitialize_agent_state = [x[0] for x in reinitialize_agent]
        #: Reorder form list of agents to list of time steps
        reinitialize_agent_state = [list(st) for st in zip(*reinitialize_agent_state)]
        reinitialize_agent_attrs = [x[1] for x in reinitialize_agent]
        remaining_agents_states = [x[0] for x in remaining_agents]
        remaining_agents_attrs = [x[1] for x in remaining_agents]

        initialize_payload.append(
            {
                "center": area_center,
                "state": reinitialize_agent_state,
                "attr": reinitialize_agent_attrs,
            }
        )

    results = await asyncio.gather(
        *[
            reinit(agnts["state"], agnts["attr"], agnts["center"])
            for agnts in initialize_payload
        ]
    )

    model_version = ""
    for result in results:
        new_agent_state += result[0]
        new_attributes += result[1]
        new_recurrent_states += result[2]
        model_version = result[3]

    return invertedai.api.InitializeResponse(
        recurrent_states=new_recurrent_states,
        agent_states=new_agent_state,
        agent_attributes=new_attributes,
        api_model_version=model_version,
    )

<<<<<<< HEAD
def area_re_initialization(location, agent_attributes, states_history, traffic_lights_states=None, random_seed=None,
                           map_center=(0, 0), width=100, height=100, initialize_fov=AGENT_SCOPE_FOV, get_birdview=False,
                           birdview_path=None):
=======

def area_re_initialization(
    location,
    agent_attributes,
    states_history,
    traffic_lights_states=None,
    random_seed=None,
    map_center=(0, 0),
    width=100,
    height=100,
    initialize_fov=INITIALIZE_FOV,
    get_birdview=False,
    birdview_path=None,
):
>>>>>>> e4ad901b
    def inside_fov(center: Point, initialize_fov: float, point: Point) -> bool:
        return (
            center.x - (initialize_fov / 2) < point.x < center.x + (initialize_fov / 2)
        ) and (
            center.y - (initialize_fov / 2) < point.y < center.y + (initialize_fov / 2)
        )

    stride = initialize_fov / 2

    remaining_agents_states = states_history
    remaining_agents_attrs = agent_attributes
    new_agent_state = []
    new_attributes = []
    new_recurrent_states = []
    # first = True

    centers = get_centers(map_center, height, width, stride)
    for area_center in tmap(
        Point.fromlist,
        centers,
        total=len(centers),
        desc=f"Initializing {location.split(':')[1]}",
    ):

        reinitialize_agent = list(
            filter(
                lambda x: inside_fov(
                    center=area_center,
                    initialize_fov=initialize_fov,
                    point=x[0][-1].center,
                ),
                zip(remaining_agents_states, remaining_agents_attrs),
            )
        )
        remaining_agents = list(
            filter(
                lambda x: not inside_fov(
                    center=area_center,
                    initialize_fov=initialize_fov,
                    point=x[0][-1].center,
                ),
                zip(remaining_agents_states, remaining_agents_attrs),
            )
        )

        reinitialize_agent_state = [x[0] for x in reinitialize_agent]
        #: Reorder form list of agents to list of time steps
        reinitialize_agent_state = [list(st) for st in zip(*reinitialize_agent_state)]
        reinitialize_agent_attrs = [x[1] for x in reinitialize_agent]

        remaining_agents_states = [x[0] for x in remaining_agents]
        remaining_agents_attrs = [x[1] for x in remaining_agents]

        if not reinitialize_agent_state:
            continue

        for _ in range(1):
            try:
                # Initialize simulation with an API cal
                response = iai.initialize(
                    location=location,
                    states_history=reinitialize_agent_state,
                    agent_attributes=reinitialize_agent_attrs,
                    agent_count=len(reinitialize_agent_attrs),
                    get_infractions=False,
                    traffic_light_state_history=traffic_lights_states,
                    location_of_interest=(area_center.x, area_center.y),
                    random_seed=random_seed,
                    get_birdview=get_birdview,
                )
                break
            except BaseException:
                pass
        else:
            continue
        # Filter out agents that are not inside the ROI to avoid collision with other agents not passed as conditional
        # SLACK is for removing the agents that are very close to the boundary and
        # they may collide agents not filtered as conditional
        SLACK = 0
        valid_agents = list(
            filter(
                lambda x: inside_fov(
                    center=area_center,
                    initialize_fov=initialize_fov - SLACK,
                    point=x[0].center,
                ),
                zip(
                    response.agent_states,
                    response.agent_attributes,
                    response.recurrent_states,
                ),
            )
        )

        valid_agent_state = [x[0] for x in valid_agents]
        valid_agent_attrs = [x[1] for x in valid_agents]
        valid_agent_rs = [x[2] for x in valid_agents]

        new_agent_state += valid_agent_state
        new_attributes += valid_agent_attrs
        new_recurrent_states += valid_agent_rs
        if get_birdview:
            file_path = f"{birdview_path}-{(area_center.x, area_center.y)}.jpg"
            response.birdview.decode_and_save(file_path)

    response.recurrent_states = new_recurrent_states
    response.agent_states = new_agent_state
    response.agent_attributes = new_attributes
    return response

def _get_agent_density_per_region(centers,location,agent_density,scaling_factor,display_progress_bar):
    #Get fraction of image that is a drivable surface (assume all non-black pixels are drivable)
    center_road_area_dict = {}
    max_drivable_area_ratio = 0
    
    iterable_regions = None
    if display_progress_bar:
        iterable_regions = tmap(
            Point.fromlist, 
            centers, 
            total=len(centers),
            desc=f"Calculating drivable surface areas"
        )
    else:
        iterable_regions = [Point.fromlist(list(center)) for center in centers]

    for area_center in iterable_regions:
        #Naively check every square within requested area
        #TODO: Use heuristics or other methods to (e.g. map polygon, high FOV image, quadtree) to reduce computation time
        center_tuple = (area_center.x, area_center.y)
        birdview = iai.location_info(
            location=location,
            rendering_fov=100,
            rendering_center=center_tuple
        ).birdview_image.decode()

        ## Get number of black pixels
        birdview_arr_shape = birdview.shape
        total_num_pixels = birdview_arr_shape[0]*birdview_arr_shape[1]
        # Convert to grayscale using Luminosity Method: gray = 0.114*B + 0.587*G + 0.299*R
        # Image should be in BGR color pixel format
        birdview_grayscale = np.matmul(birdview.reshape(total_num_pixels,3),np.array([[0.114],[0.587],[0.299]]))
        number_of_black_pix = np.sum(birdview_grayscale == 0)

        drivable_area_ratio = (total_num_pixels-number_of_black_pix)/total_num_pixels 
        center_road_area_dict[center_tuple] = drivable_area_ratio

        if drivable_area_ratio > max_drivable_area_ratio:
            max_drivable_area_ratio = drivable_area_ratio

    agent_density_list = []
    for area_center, drivable_ratio in center_road_area_dict.items():
        agent_density_list.append(_calculate_agent_density_max_scaled(agent_density,scaling_factor,drivable_ratio,max_drivable_area_ratio))

    return agent_density_list

def _calculate_agent_density_max_scaled(agent_density,scaling_factor,drivable_ratio,max_drivable_area_ratio):

    return round(agent_density*(1-scaling_factor*(max_drivable_area_ratio-drivable_ratio)/max_drivable_area_ratio)) if drivable_ratio > 0.0 else 0

@validate_call
def area_initialization(
    location: str, 
    agent_density: int, 
    agent_attributes: Optional[List[AgentAttributes]] = None,
    states_history: Optional[List[List[AgentState]]] = None,
    traffic_light_state_history: Optional[List[TrafficLightStatesDict]] = None, 
    random_seed: Optional[int] = None, 
    map_center: Optional[Tuple[float,float]] = (0.0,0.0),
    width: Optional[float] = 100.0, 
    height: Optional[float] = 100.0, 
    stride: Optional[float] = 50.0, 
    scaling_factor: Optional[float] = 1.0, 
    save_birdviews_to: Optional[str] = None,
    display_progress_bar: Optional[bool] = True
):
    """
    A utility function to initialize an area larger than 100x100m. This function breaks up an 
    area into a grid of 100x100m regions and runs initialize on them all. For any particular 
    region of interest, existing agents in overlapping, neighbouring regions are passed as 
    conditional agents to :func:`initialize`. Regions will be rejected and :func:`initialize` 
    will not be called if it is not possible for agents to exist there (e.g. there are no 
    drivable surfaces present) or if the agent density criterion is already satisfied. As well,
    predefined agents may be passed and will be considered as conditional within the 
    appropriate region.

    Arguments
    ----------
    location:
        Location name in IAI format.
    agent_density:
        Maximum agents per 100x100m region to be scaled based on heuristic.
    agent_attributes:
        Static attributes for all pre-defined agents ONLY. Use the agent_density argument to 
        specify the number of agents to be sampled. 
    states_history:
        History of pre-defined agent states - the outer list is over time and the inner over agents,
        in chronological order, i.e., index 0 is the oldest state and index -1 is the current state.
        The order of agents should be the same as in `agent_attributes`.
        For best results, provide at least 10 historical states for each agent.
    traffic_light_state_history:
        History of traffic light states - the list is over time, in chronological order, i.e.
        the last element is the current state. If there are traffic lights in the map, 
        not specifying traffic light state is equivalent to using iai generated light states.
    random_seed:
        Controls the stochastic aspects of initialization for reproducibility.
    map_center:
        The x,y coordinate of the center of the area to be initialized.
    width:
        Distance along the x-axis from the area center to edge of the rectangular area (total 
        width of the region is 2X the value of this parameter).
    height:
        Distance along the y-axis from the area center to edge of the rectangular area (total 
        height of the region is 2X the value of this parameter).
    stride:
        Distance between the centers of the 100x100m regions.
    scaling_factor:
        A factor between [0,1] weighting the heuristic for number of agents to spawn in a region. 
        For example, a value of 0 ignores the heuristic and results in requesting the same number 
        of agents for all regions.
    save_birdviews_to:
        If this variable is not None, the birdview images will be saved to this specified path.
    display_progress_bar:
        If True, a bar is displayed showing the progress of all relevant processes.
    
    See Also
    --------
    :func:`initialize`
    """
    get_birdview = save_birdviews_to is not None

    agent_states_sampled = []
    agent_attributes_sampled = []
    agent_rs_sampled = []

    def inside_fov(center: Point, agent_scope_fov: float, point: Point) -> bool:
        return ((center.x - (agent_scope_fov / 2) < point.x < center.x + (agent_scope_fov / 2)) and
                (center.y - (agent_scope_fov / 2) < point.y < center.y + (agent_scope_fov / 2)))

    centers = get_centers(
        map_center, 
        height, 
        width, 
        stride
    )

<<<<<<< HEAD
    agent_density_list = _get_agent_density_per_region(centers,location,agent_density,scaling_factor,display_progress_bar)

    predefined_agent_recurrent_state_dict = {}
    if states_history is None: states_history = [[]]
    if agent_attributes is None: agent_attributes = []
    for agent in states_history[-1]:
        predefined_agent_recurrent_state_dict[(agent.center.x,agent.center.y)] = None

    iterable_regions = None
    if display_progress_bar:
        iterable_regions = tmap(
            Point.fromlist, 
            centers, 
            total=len(centers),
            desc=f"Initializing {location.split(':')[1]}"
        )
    else:
        iterable_regions = [Point.fromlist(list(center)) for center in centers]

    for i, region_center in enumerate(iterable_regions):

        # Separate all sampled agents into agents within the region of interest vs remaining outside of the region
        conditional_agents_sampled = list(filter(
            lambda x: inside_fov(center=region_center, agent_scope_fov=AGENT_SCOPE_FOV, point=x[0].center), 
            zip(agent_states_sampled,agent_attributes_sampled,agent_rs_sampled)
        ))

        remaining_agents = list(filter(
            lambda x: not inside_fov(center=region_center, agent_scope_fov=AGENT_SCOPE_FOV, point=x[0].center), 
            zip(agent_states_sampled,agent_attributes_sampled,agent_rs_sampled)
        ))
=======
def area_initialization(
    location,
    agent_density,
    traffic_lights_states=None,
    random_seed=None,
    map_center=(0, 0),
    width=100,
    height=100,
    stride=100,
    initialize_fov=INITIALIZE_FOV,
    get_birdview=False,
    birdview_path=None,
):
    def inside_fov(center: Point, initialize_fov: float, point: Point) -> bool:
        return (
            center.x - (initialize_fov / 2) < point.x < center.x + (initialize_fov / 2)
        ) and (
            center.y - (initialize_fov / 2) < point.y < center.y + (initialize_fov / 2)
        )

    agent_states = []
    agent_attributes = []
    agent_rs = []
    first = True
    centers = get_centers(map_center, height, width, stride)
    for area_center in tmap(
        Point.fromlist,
        centers,
        total=len(centers),
        desc=f"Initializing {location.split(':')[1]}",
    ):

        conditional_agent = list(
            filter(
                lambda x: inside_fov(
                    center=area_center, initialize_fov=initialize_fov, point=x[0].center
                ),
                zip(agent_states, agent_attributes, agent_rs),
            )
        )
        remaining_agents = list(
            filter(
                lambda x: not inside_fov(
                    center=area_center, initialize_fov=initialize_fov, point=x[0].center
                ),
                zip(agent_states, agent_attributes, agent_rs),
            )
        )
>>>>>>> e4ad901b

        states_history_sampled = [x[0] for x in conditional_agents_sampled]
        agent_attributes_sampled_conditional = [x[1] for x in conditional_agents_sampled]
        agent_recurrent_states_sampled = [x[2] for x in conditional_agents_sampled]
        remaining_agents_states = [x[0] for x in remaining_agents]
        remaining_agents_attrs = [x[1] for x in remaining_agents]
        remaining_agents_rs = [x[2] for x in remaining_agents]

        # Separate all predefined agents into agents within the region of interest vs not
        # Contactenate predefined and samped agents within the region of interest, these are now considered conditional to initialize()
        conditional_agents_predefined = list(filter(
            lambda x: inside_fov(center=region_center, agent_scope_fov=AGENT_SCOPE_FOV, point=x[0].center), 
            zip(states_history[-1],agent_attributes)
        ))

        states_history_predefined = [x[0] for x in conditional_agents_predefined]
        states_history_region_conditional = states_history_predefined + states_history_sampled
        states_history_region_conditional = [states_history_region_conditional] if len(states_history_region_conditional) > 0 else None

        agent_attributes_predefined_conditional = [x[1] for x in conditional_agents_predefined]
        agent_attributes_region_conditional = agent_attributes_predefined_conditional + agent_attributes_sampled_conditional
        num_conditional_agents = len(agent_attributes_region_conditional)
        agent_attributes_region_conditional = agent_attributes_region_conditional if num_conditional_agents > 0 else None

        agent_density_region = agent_density_list[i]
        num_agents_to_spawn = agent_density_region - num_conditional_agents

        # Check if this initialization call can be skipped
        if len(agent_attributes_predefined_conditional) <= 0:
            if agent_density_region <= 0:
                #Skip if no agents are requested (e.g. in regions with no drivable surfaces)
                continue
            elif num_agents_to_spawn <= 0:
                #Skip if the calculated number of agents has been satisfied or surpassed
                continue

        try:
            all_agents_attributes_in_region = deepcopy(agent_attributes_region_conditional) if agent_attributes_region_conditional is not None else []
            for _ in range(num_agents_to_spawn):
                # Pad agent attributes list with default values
                all_agents_attributes_in_region.append(AgentAttributes.fromlist(["car"]))

            # Initialize simulation with an API call
            response = iai.initialize(
                location=location,
                states_history=states_history_region_conditional,
                agent_attributes=all_agents_attributes_in_region,
                agent_count=agent_density_region,
                get_infractions=False,
                traffic_light_state_history=traffic_light_state_history,
                location_of_interest=(region_center.x, region_center.y),
                random_seed=random_seed,
                get_birdview=get_birdview,
            )

            if traffic_light_state_history is None:
                # If no traffic light states are given, take the first non-None traffic light states output as the consistent traffic light states across all areas
                traffic_light_state_history = [response.traffic_lights_states]

        except InvertedAIError as e:
            iai.logger.warning(e)

        # Get the recurrent state for any predefined agents in this region
        for s, rs in zip(response.agent_states[:len(states_history_predefined)],response.recurrent_states[:len(states_history_predefined)]):
            predefined_agent_recurrent_state_dict[(s.center.x,s.center.y)] = rs

        # Remove all predefined agents before filtering at the edges
        response_agent_states_sampled = response.agent_states[len(states_history_predefined):]
        response_agent_attributes_sampled = response.agent_attributes[len(states_history_predefined):]
        response_recurrent_states_sampled = response.recurrent_states[len(states_history_predefined):]

<<<<<<< HEAD
        # Filter out agents that are not inside the ROI to avoid collision with other agents not passed as conditional
        # SLACK is for removing the agents that are very close to the boundary and
        # they may collide agents not filtered as conditional
        valid_agents = list(filter(
            lambda x: inside_fov(center=region_center, agent_scope_fov=AGENT_SCOPE_FOV - SLACK, point=x[0].center),
            zip(response_agent_states_sampled, response_agent_attributes_sampled, response_recurrent_states_sampled)
        ))
=======
        for _ in range(1):
            try:
                # Initialize simulation with an API cal
                response = iai.initialize(
                    location=location,
                    states_history=(
                        [con_agent_state] if len(con_agent_state) > 0 else None
                    ),
                    agent_attributes=(
                        con_agent_attrs if len(con_agent_attrs) > 0 else None
                    ),
                    agent_count=agent_density,
                    get_infractions=False,
                    traffic_light_state_history=traffic_lights_states,
                    location_of_interest=(area_center.x, area_center.y),
                    random_seed=random_seed,
                    get_birdview=get_birdview,
                )
                break
            except BaseException as e:
                print(e)
        else:
            continue
        # Filter out agents that are not inside the ROI to avoid collision with other agents not passed as conditional
        # SLACK is for removing the agents that are very close to the boundary and
        # they may collide agents not filtered as conditional
        valid_agents = list(
            filter(
                lambda x: inside_fov(
                    center=area_center,
                    initialize_fov=initialize_fov - SLACK,
                    point=x[0].center,
                ),
                zip(
                    response.agent_states,
                    response.agent_attributes,
                    response.recurrent_states,
                ),
            )
        )
>>>>>>> e4ad901b

        valid_agent_state = [x[0] for x in valid_agents]
        valid_agent_attrs = [x[1] for x in valid_agents]
        valid_agent_rs = [x[2] for x in valid_agents]

        agent_states_sampled = remaining_agents_states + valid_agent_state
        agent_attributes_sampled = remaining_agents_attrs + valid_agent_attrs
        agent_rs_sampled = remaining_agents_rs + valid_agent_rs

        if get_birdview:
            file_path = f"{birdview_path}-{(region_center.x, region_center.y)}.jpg"
            response.birdview.decode_and_save(file_path)

<<<<<<< HEAD
    predefined_agent_recurrent_states = []
    for s in states_history[-1]:
        predefined_agent_recurrent_states.append(predefined_agent_recurrent_state_dict[(s.center.x,s.center.y)])

    response.agent_states = states_history[-1] + agent_states_sampled
    response.recurrent_states = predefined_agent_recurrent_states + agent_rs_sampled
    response.agent_attributes = agent_attributes + agent_attributes_sampled

    return response



=======
    response.recurrent_states = agent_rs
    response.agent_states = agent_states
    response.agent_attributes = agent_attributes
    return response


>>>>>>> e4ad901b
class APITokenAuth(AuthBase):
    def __init__(self, api_token):
        self.api_token = api_token

    def __call__(self, r):
        r.headers["x-api-key"] = self.api_token
        r.headers["api-key"] = self.api_token
        return r


def Jupyter_Render():
    import ipywidgets as widgets
    import matplotlib.pyplot as plt
    import numpy as np

    class Jupyter_Render(widgets.HBox):
        def __init__(self):
            super().__init__()
            output = widgets.Output()
            self.buffer = [np.zeros([128, 128, 3], dtype=np.uint8)]

            with output:
                self.fig, self.ax = plt.subplots(
                    constrained_layout=True, figsize=(5, 5)
                )
            self.im = self.ax.imshow(self.buffer[0])
            self.ax.set_axis_off()

            self.fig.canvas.toolbar_position = "bottom"

            self.max = 0
            # define widgets
            self.play = widgets.Play(
                value=0,
                min=0,
                max=self.max,
                step=1,
                description="Press play",
                disabled=False,
            )
            self.int_slider = widgets.IntSlider(
                value=0, min=0, max=self.max, step=1, description="Frame"
            )

            controls = widgets.HBox(
                [
                    self.play,
                    self.int_slider,
                ]
            )
            controls.layout = self._make_box_layout()
            widgets.jslink((self.play, "value"), (self.int_slider, "value"))
            output.layout = self._make_box_layout()

            self.int_slider.observe(self.update, "value")
            self.children = [controls, output]

        def update(self, change):
            self.im.set_data(self.buffer[self.int_slider.value])
            self.fig.canvas.draw()

        def add_frame(self, frame):
            self.buffer.append(frame)
            self.int_slider.max += 1
            self.play.max += 1
            self.int_slider.value = self.int_slider.max
            self.play.value = self.play.max

        def _make_box_layout(self):
            return widgets.Layout(
                border="solid 1px black",
                margin="0px 10px 10px 0px",
                padding="5px 5px 5px 5px",
            )

    return Jupyter_Render()


class IAILogger(logging.Logger):
    def __init__(
        self,
        name: str = "IAILogger",
        level: str = "WARNING",
        consoel: bool = True,
        log_file: bool = False,
    ) -> None:

        level = logging.getLevelName(level)
        log_level = level if isinstance(level, int) else 30
        super().__init__(name, log_level)
        if consoel:
            consoel_handler = logging.StreamHandler()
            self.addHandler(consoel_handler)
        if log_file:
            file_handler = logging.FileHandler("iai.log")
            self.addHandler(file_handler)

    @staticmethod
    def logfmt(message, **params):
        props = dict(message=message, **params)

        def fmt(key, val):
            # Handle case where val is a bytes or bytesarray
            if hasattr(val, "decode"):
                val = val.decode("utf-8")
            # Check if val is already a string to avoid re-encoding into ascii.
            if not isinstance(val, str):
                val = str(val)
            if re.search(r"\s", val):
                val = repr(val)
            # key should already be a string
            if re.search(r"\s", key):
                key = repr(key)
            return f"{key}={val}"

        return " ".join([fmt(key, val) for key, val in sorted(props.items())])


def rot(rot):
    """Rotate in 2d"""
    return np.array([[np.cos(rot), -np.sin(rot)], [np.sin(rot), np.cos(rot)]])


class ScenePlotter:
    def __init__(
        self,
        map_image=None,
        fov=None,
        xy_offset=None,
        static_actors=None,
        open_drive=None,
        resolution=(640, 480),
        dpi=100,
    ):
        self.conditional_agents = None
        self.agent_attributes = None
        self.traffic_lights_history = None
        self.agent_states_history = None
        self.open_drive = open_drive
        self.dpi = dpi
        self.resolution = resolution
        self.fov = fov
        self.map_image = map_image
        if not open_drive:
            self.extent = (
                -self.fov / 2 + xy_offset[0],
                self.fov / 2 + xy_offset[0],
            ) + (-self.fov / 2 + xy_offset[1], self.fov / 2 + xy_offset[1])
        else:
            self.map_center = xy_offset

        self.traffic_lights = {
            static_actor.actor_id: static_actor
            for static_actor in static_actors
            if static_actor.agent_type == "traffic-light"
        }

        self.traffic_light_colors = {
            "red": (1.0, 0.0, 0.0),
            "green": (0.0, 1.0, 0.0),
            "yellow": (1.0, 0.8, 0.0),
        }

        self.agent_c = (0.2, 0.2, 0.7)
        self.cond_c = (0.75, 0.35, 0.35)
        self.dir_c = (0.9, 0.9, 0.9)
        self.v_c = (0.2, 0.75, 0.2)

        self.dir_lines = {}
        self.v_lines = {}
        self.actor_boxes = {}
        self.traffic_light_boxes = {}
        self.box_labels = {}
        self.frame_label = None
        self.current_ax = None

        self.reset_recording()

        self.numbers = False

    def initialize_recording(
        self,
        agent_states,
        agent_attributes,
        traffic_light_states=None,
        conditional_agents=None,
    ):
        self.agent_states_history = [agent_states]
        self.traffic_lights_history = [traffic_light_states]
        self.agent_attributes = agent_attributes
        if conditional_agents is not None:
            self.conditional_agents = conditional_agents
        else:
            self.conditional_agents = []

    def reset_recording(self):
        self.agent_states_history = []
        self.traffic_lights_history = []
        self.agent_attributes = None
        self.conditional_agents = []

    def record_step(self, agent_states, traffic_light_states=None):
        self.agent_states_history.append(agent_states)
        self.traffic_lights_history.append(traffic_light_states)

    def plot_scene(
        self,
        agent_states,
        agent_attributes,
        traffic_light_states=None,
        conditional_agents=None,
        ax=None,
        numbers=False,
        direction_vec=True,
        velocity_vec=False,
    ):
        self.initialize_recording(
            agent_states,
            agent_attributes,
            traffic_light_states=traffic_light_states,
            conditional_agents=conditional_agents,
        )

        self.plot_frame(
            idx=0,
            ax=ax,
            numbers=numbers,
            direction_vec=direction_vec,
            velocity_vec=velocity_vec,
            plot_frame_number=False,
        )

        self.reset_recording()

    def plot_frame(
        self,
        idx,
        ax=None,
        numbers=False,
        direction_vec=False,
        velocity_vec=False,
        plot_frame_number=False,
    ):
        self._initialize_plot(
            ax=ax,
            numbers=numbers,
            direction_vec=direction_vec,
            velocity_vec=velocity_vec,
            plot_frame_number=plot_frame_number,
        )
        self._update_frame_to(idx)

    def animate_scene(
        self,
        output_name=None,
        start_idx=0,
        end_idx=-1,
        ax=None,
        numbers=False,
        direction_vec=True,
        velocity_vec=False,
        plot_frame_number=False,
    ):
        self._initialize_plot(
            ax=ax,
            numbers=numbers,
            direction_vec=direction_vec,
            velocity_vec=velocity_vec,
            plot_frame_number=plot_frame_number,
        )
        end_idx = len(self.agent_states_history) if end_idx == -1 else end_idx
        fig = self.current_ax.figure
        fig.set_size_inches(
            self.resolution[0] / self.dpi, self.resolution[1] / self.dpi, True
        )

        def animate(i):
            self._update_frame_to(i)

        ani = animation.FuncAnimation(
            fig, animate, np.arange(start_idx, end_idx), interval=100
        )
        if output_name is not None:
            ani.save(f"{output_name}", writer="pillow", dpi=self.dpi)
        return ani

    def _initialize_plot(
        self,
        ax=None,
        numbers=False,
        direction_vec=True,
        velocity_vec=False,
        plot_frame_number=False,
    ):
        if ax is None:
            plt.clf()
            ax = plt.gca()
        if not self.open_drive:
            ax.imshow(self.map_image, extent=self.extent)
        else:
            self._draw_xord_map(ax)
            self.extent = (
                self.map_center[0] - self.fov / 2,
                self.map_center[0] + self.fov / 2,
            ) + (self.map_center[1] - self.fov / 2, self.map_center[1] + self.fov / 2)
            ax.set_xlim((self.extent[0], self.extent[1]))
            ax.set_ylim((self.extent[2], self.extent[3]))
        self.current_ax = ax

        self.dir_lines = {}
        self.v_lines = {}
        self.actor_boxes = {}
        self.traffic_light_boxes = {}
        self.box_labels = {}
        self.frame_label = None

        self.numbers = numbers
        self.direction_vec = direction_vec
        self.velocity_vec = velocity_vec
        self.plot_frame_number = plot_frame_number

        self._update_frame_to(0)

    def _update_frame_to(self, frame_idx):
        for i, (agent, agent_attribute) in enumerate(
            zip(self.agent_states_history[frame_idx], self.agent_attributes)
        ):
            self._update_agent(i, agent, agent_attribute)

        if self.traffic_lights_history[frame_idx] is not None:
            for light_id, light_state in self.traffic_lights_history[frame_idx].items():
                self._plot_traffic_light(light_id, light_state)

        if self.plot_frame_number:
            if self.frame_label is None:
                self.frame_label = self.current_ax.text(
                    self.extent[0], self.extent[2], str(frame_idx), c="r", fontsize=18
                )
            else:
                self.frame_label.set_text(str(frame_idx))

        if not self.open_drive:
            self.current_ax.set_xlim(*self.extent[0:2])
            self.current_ax.set_ylim(*self.extent[2:4])

    def _update_agent(self, agent_idx, agent, agent_attribute):
        l, w = agent_attribute.length, agent_attribute.width
        x, y = agent.center.x, agent.center.y
        v = agent.speed
        psi = agent.orientation
        box = np.array(
            [
                [0, 0],
                [l * 0.5, 0],  # direction vector
                [0, 0],
                [v * 0.5, 0],  # speed vector at (0.5 m / s ) / m
            ]
        )
        box = np.matmul(rot(psi), box.T).T + np.array([[x, y]])
        if self.direction_vec:
            if agent_idx not in self.dir_lines:
                self.dir_lines[agent_idx] = self.current_ax.plot(
                    box[0:2, 0], box[0:2, 1], lw=2.0, c=self.dir_c
                )[
                    0
                ]  # plot the direction vector
            else:
                self.dir_lines[agent_idx].set_xdata(box[0:2, 0])
                self.dir_lines[agent_idx].set_ydata(box[0:2, 1])

        if self.velocity_vec:
            if agent_idx not in self.v_lines:
                self.v_lines[agent_idx] = self.current_ax.plot(
                    box[2:4, 0], box[2:4, 1], lw=1.5, c=self.v_c
                )[
                    0
                ]  # plot the speed
            else:
                self.v_lines[agent_idx].set_xdata(box[2:4, 0])
                self.v_lines[agent_idx].set_ydata(box[2:4, 1])
        if (type(self.numbers) == bool and self.numbers) or (
            type(self.numbers) == list and agent_idx in self.numbers
        ):
            if agent_idx not in self.box_labels:
                self.box_labels[agent_idx] = self.current_ax.text(
                    x, y, str(agent_idx), c="r", fontsize=18
                )
                self.box_labels[agent_idx].set_clip_on(True)
            else:
                self.box_labels[agent_idx].set_x(x)
                self.box_labels[agent_idx].set_y(y)

        if agent_idx in self.conditional_agents:
            c = self.cond_c
        else:
            c = self.agent_c

        rect = Rectangle(
            (x - l / 2, y - w / 2),
            l,
            w,
            angle=psi * 180 / np.pi,
            rotation_point="center",
            fc=c,
            lw=0,
        )
        if agent_idx in self.actor_boxes:
            self.actor_boxes[agent_idx].remove()
        self.actor_boxes[agent_idx] = rect
        self.actor_boxes[agent_idx].set_clip_on(True)
        self.current_ax.add_patch(self.actor_boxes[agent_idx])

    def _plot_traffic_light(self, light_id, light_state):
        light = self.traffic_lights[light_id]
        x, y = light.center.x, light.center.y
        psi = light.orientation
        l, w = light.length, light.width

        rect = Rectangle(
            (x - l / 2, y - w / 2),
            l,
            w,
            angle=psi * 180 / np.pi,
            rotation_point="center",
            fc=self.traffic_light_colors[light_state],
            lw=0,
        )
        if light_id in self.traffic_light_boxes:
            self.traffic_light_boxes[light_id].remove()
        self.current_ax.add_patch(rect)
        self.traffic_light_boxes[light_id] = rect

    def _draw_xord_map(self, ax, extras=False):
        """
        This function plots the parsed xodr map
        the `odrplot` of `esmini` is used for plotting and parsing xord
        https: // esmini.github.io/  # _tools_overview
        """
        with open(self.open_drive) as f:
            reader = csv.reader(f, skipinitialspace=True)
            positions = list(reader)

        ref_x = []
        ref_y = []
        ref_z = []
        ref_h = []

        lane_x = []
        lane_y = []
        lane_z = []
        lane_h = []

        border_x = []
        border_y = []
        border_z = []
        border_h = []

        road_id = []
        road_id_x = []
        road_id_y = []

        road_start_dots_x = []
        road_start_dots_y = []

        road_end_dots_x = []
        road_end_dots_y = []

        lane_section_dots_x = []
        lane_section_dots_y = []

        arrow_dx = []
        arrow_dy = []

        current_road_id = None
        current_lane_id = None
        current_lane_section = None
        new_lane_section = False

        for i in range(len(positions) + 1):

            if i < len(positions):
                pos = positions[i]

            # plot road id before going to next road
            if i == len(positions) or (
                pos[0] == "lane" and i > 0 and current_lane_id == "0"
            ):

                if current_lane_section == "0":
                    road_id.append(int(current_road_id))
                    index = int(len(ref_x[-1]) / 3.0)
                    h = ref_h[-1][index]
                    road_id_x.append(
                        ref_x[-1][index]
                        + (text_x_offset * math.cos(h) - text_y_offset * math.sin(h))
                    )
                    road_id_y.append(
                        ref_y[-1][index]
                        + (text_x_offset * math.sin(h) + text_y_offset * math.cos(h))
                    )
                    road_start_dots_x.append(ref_x[-1][0])
                    road_start_dots_y.append(ref_y[-1][0])
                    if len(ref_x) > 0:
                        arrow_dx.append(ref_x[-1][1] - ref_x[-1][0])
                        arrow_dy.append(ref_y[-1][1] - ref_y[-1][0])
                    else:
                        arrow_dx.append(0)
                        arrow_dy.append(0)

                lane_section_dots_x.append(ref_x[-1][-1])
                lane_section_dots_y.append(ref_y[-1][-1])

            if i == len(positions):
                break

            if pos[0] == "lane":
                current_road_id = pos[1]
                current_lane_section = pos[2]
                current_lane_id = pos[3]
                if pos[3] == "0":
                    ltype = "ref"
                    ref_x.append([])
                    ref_y.append([])
                    ref_z.append([])
                    ref_h.append([])

                elif pos[4] == "no-driving":
                    ltype = "border"
                    border_x.append([])
                    border_y.append([])
                    border_z.append([])
                    border_h.append([])
                else:
                    ltype = "lane"
                    lane_x.append([])
                    lane_y.append([])
                    lane_z.append([])
                    lane_h.append([])
            else:
                if ltype == "ref":
                    ref_x[-1].append(float(pos[0]))
                    ref_y[-1].append(float(pos[1]))
                    ref_z[-1].append(float(pos[2]))
                    ref_h[-1].append(float(pos[3]))

                elif ltype == "border":
                    border_x[-1].append(float(pos[0]))
                    border_y[-1].append(float(pos[1]))
                    border_z[-1].append(float(pos[2]))
                    border_h[-1].append(float(pos[3]))
                else:
                    lane_x[-1].append(float(pos[0]))
                    lane_y[-1].append(float(pos[1]))
                    lane_z[-1].append(float(pos[2]))
                    lane_h[-1].append(float(pos[3]))

        # plot driving lanes in blue
        for i in range(len(lane_x)):
            ax.plot(lane_x[i], lane_y[i], linewidth=1.0, color="#222222")

        # plot road ref line segments
        for i in range(len(ref_x)):
            ax.plot(ref_x[i], ref_y[i], linewidth=2.0, color="#BB5555")

        # plot border lanes in gray
        for i in range(len(border_x)):
            ax.plot(border_x[i], border_y[i], linewidth=1.0, color="#AAAAAA")

        if extras:
            # plot red dots indicating lane dections
            for i in range(len(lane_section_dots_x)):
                ax.plot(
                    lane_section_dots_x[i],
                    lane_section_dots_y[i],
                    "o",
                    ms=4.0,
                    color="#BB5555",
                )

            for i in range(len(road_start_dots_x)):
                # plot a yellow dot at start of each road
                ax.plot(
                    road_start_dots_x[i],
                    road_start_dots_y[i],
                    "o",
                    ms=5.0,
                    color="#BBBB33",
                )
                # and an arrow indicating road direction
                ax.arrow(
                    road_start_dots_x[i],
                    road_start_dots_y[i],
                    arrow_dx[i],
                    arrow_dy[i],
                    width=0.1,
                    head_width=1.0,
                    color="#BB5555",
                )
            # plot road id numbers
            for i in range(len(road_id)):
                ax.text(
                    road_id_x[i],
                    road_id_y[i],
                    road_id[i],
                    size=text_size,
                    ha="center",
                    va="center",
                    color="#3333BB",
                )

        return None<|MERGE_RESOLUTION|>--- conflicted
+++ resolved
@@ -1,6 +1,5 @@
 import asyncio
 import json
-<<<<<<< HEAD
 import os
 import re
 import numpy as np
@@ -22,34 +21,12 @@
 import matplotlib.pyplot as plt
 from matplotlib.patches import Rectangle
 from matplotlib import animation
-from matplotlib import transforms
 
 import invertedai as iai
 import invertedai.api
 import invertedai.api.config
 from invertedai import error
 from invertedai.common import AgentState, AgentAttributes, StaticMapActor, TrafficLightStatesDict, Point
-=======
-import logging
-import re
-from typing import Dict, Optional
-from requests.auth import AuthBase
-import time
-import invertedai as iai
-import invertedai.api
-import invertedai.api.config
-from invertedai import error
-from invertedai.common import Point
-import logging
-import matplotlib.pyplot as plt
-from matplotlib.patches import Rectangle
-from matplotlib import animation
-import numpy as np
-import csv
-import math
-from tqdm.contrib import tmap
-from itertools import product
->>>>>>> e4ad901b
 from invertedai.future import to_thread
 from invertedai.error import InvertedAIError
 
@@ -475,25 +452,20 @@
     return centers
 
 
-<<<<<<< HEAD
-async def async_area_re_initialization(location, agent_attributes, states_history, traffic_lights_states=None,
-                                       random_seed=None, map_center=(0, 0), width=100, height=100,
-                                       initialize_fov=AGENT_SCOPE_FOV, get_birdview=False, birdview_path=None):
-=======
 async def async_area_re_initialization(
-    location,
-    agent_attributes,
-    states_history,
+    location, 
+    agent_attributes, 
+    states_history, 
     traffic_lights_states=None,
-    random_seed=None,
-    map_center=(0, 0),
-    width=100,
+    random_seed=None, 
+    map_center=(0, 0), 
+    width=100, 
     height=100,
-    initialize_fov=INITIALIZE_FOV,
-    get_birdview=False,
-    birdview_path=None,
+    initialize_fov=AGENT_SCOPE_FOV, 
+    save_birdviews_to=None
 ):
->>>>>>> e4ad901b
+    get_birdview = save_birdviews_to is not None
+
     def inside_fov(center: Point, initialize_fov: float, point: Point) -> bool:
         return (
             center.x - (initialize_fov / 2) < point.x < center.x + (initialize_fov / 2)
@@ -537,7 +509,7 @@
         valid_agent_attrs = [x[1] for x in valid_agents]
         valid_agent_rs = [x[2] for x in valid_agents]
         if get_birdview:
-            file_path = f"{birdview_path}-{(area_center.x, area_center.y)}.jpg"
+            file_path = f"{save_birdviews_to}-{(area_center.x, area_center.y)}.jpg"
             response.birdview.decode_and_save(file_path)
 
         return (
@@ -621,26 +593,20 @@
         api_model_version=model_version,
     )
 
-<<<<<<< HEAD
-def area_re_initialization(location, agent_attributes, states_history, traffic_lights_states=None, random_seed=None,
-                           map_center=(0, 0), width=100, height=100, initialize_fov=AGENT_SCOPE_FOV, get_birdview=False,
-                           birdview_path=None):
-=======
-
 def area_re_initialization(
-    location,
-    agent_attributes,
-    states_history,
-    traffic_lights_states=None,
+    location, 
+    agent_attributes, 
+    states_history, 
+    traffic_lights_states=None, 
     random_seed=None,
-    map_center=(0, 0),
-    width=100,
-    height=100,
-    initialize_fov=INITIALIZE_FOV,
-    get_birdview=False,
-    birdview_path=None,
+    map_center=(0, 0), 
+    width=100, 
+    height=100, 
+    initialize_fov=AGENT_SCOPE_FOV,
+    save_birdviews_to=None
 ):
->>>>>>> e4ad901b
+    get_birdview = save_birdviews_to is not None
+
     def inside_fov(center: Point, initialize_fov: float, point: Point) -> bool:
         return (
             center.x - (initialize_fov / 2) < point.x < center.x + (initialize_fov / 2)
@@ -743,7 +709,7 @@
         new_attributes += valid_agent_attrs
         new_recurrent_states += valid_agent_rs
         if get_birdview:
-            file_path = f"{birdview_path}-{(area_center.x, area_center.y)}.jpg"
+            file_path = f"{save_birdviews_to}-{(area_center.x, area_center.y)}.jpg"
             response.birdview.decode_and_save(file_path)
 
     response.recurrent_states = new_recurrent_states
@@ -887,7 +853,6 @@
         stride
     )
 
-<<<<<<< HEAD
     agent_density_list = _get_agent_density_per_region(centers,location,agent_density,scaling_factor,display_progress_bar)
 
     predefined_agent_recurrent_state_dict = {}
@@ -919,56 +884,6 @@
             lambda x: not inside_fov(center=region_center, agent_scope_fov=AGENT_SCOPE_FOV, point=x[0].center), 
             zip(agent_states_sampled,agent_attributes_sampled,agent_rs_sampled)
         ))
-=======
-def area_initialization(
-    location,
-    agent_density,
-    traffic_lights_states=None,
-    random_seed=None,
-    map_center=(0, 0),
-    width=100,
-    height=100,
-    stride=100,
-    initialize_fov=INITIALIZE_FOV,
-    get_birdview=False,
-    birdview_path=None,
-):
-    def inside_fov(center: Point, initialize_fov: float, point: Point) -> bool:
-        return (
-            center.x - (initialize_fov / 2) < point.x < center.x + (initialize_fov / 2)
-        ) and (
-            center.y - (initialize_fov / 2) < point.y < center.y + (initialize_fov / 2)
-        )
-
-    agent_states = []
-    agent_attributes = []
-    agent_rs = []
-    first = True
-    centers = get_centers(map_center, height, width, stride)
-    for area_center in tmap(
-        Point.fromlist,
-        centers,
-        total=len(centers),
-        desc=f"Initializing {location.split(':')[1]}",
-    ):
-
-        conditional_agent = list(
-            filter(
-                lambda x: inside_fov(
-                    center=area_center, initialize_fov=initialize_fov, point=x[0].center
-                ),
-                zip(agent_states, agent_attributes, agent_rs),
-            )
-        )
-        remaining_agents = list(
-            filter(
-                lambda x: not inside_fov(
-                    center=area_center, initialize_fov=initialize_fov, point=x[0].center
-                ),
-                zip(agent_states, agent_attributes, agent_rs),
-            )
-        )
->>>>>>> e4ad901b
 
         states_history_sampled = [x[0] for x in conditional_agents_sampled]
         agent_attributes_sampled_conditional = [x[1] for x in conditional_agents_sampled]
@@ -1040,7 +955,6 @@
         response_agent_attributes_sampled = response.agent_attributes[len(states_history_predefined):]
         response_recurrent_states_sampled = response.recurrent_states[len(states_history_predefined):]
 
-<<<<<<< HEAD
         # Filter out agents that are not inside the ROI to avoid collision with other agents not passed as conditional
         # SLACK is for removing the agents that are very close to the boundary and
         # they may collide agents not filtered as conditional
@@ -1048,48 +962,6 @@
             lambda x: inside_fov(center=region_center, agent_scope_fov=AGENT_SCOPE_FOV - SLACK, point=x[0].center),
             zip(response_agent_states_sampled, response_agent_attributes_sampled, response_recurrent_states_sampled)
         ))
-=======
-        for _ in range(1):
-            try:
-                # Initialize simulation with an API cal
-                response = iai.initialize(
-                    location=location,
-                    states_history=(
-                        [con_agent_state] if len(con_agent_state) > 0 else None
-                    ),
-                    agent_attributes=(
-                        con_agent_attrs if len(con_agent_attrs) > 0 else None
-                    ),
-                    agent_count=agent_density,
-                    get_infractions=False,
-                    traffic_light_state_history=traffic_lights_states,
-                    location_of_interest=(area_center.x, area_center.y),
-                    random_seed=random_seed,
-                    get_birdview=get_birdview,
-                )
-                break
-            except BaseException as e:
-                print(e)
-        else:
-            continue
-        # Filter out agents that are not inside the ROI to avoid collision with other agents not passed as conditional
-        # SLACK is for removing the agents that are very close to the boundary and
-        # they may collide agents not filtered as conditional
-        valid_agents = list(
-            filter(
-                lambda x: inside_fov(
-                    center=area_center,
-                    initialize_fov=initialize_fov - SLACK,
-                    point=x[0].center,
-                ),
-                zip(
-                    response.agent_states,
-                    response.agent_attributes,
-                    response.recurrent_states,
-                ),
-            )
-        )
->>>>>>> e4ad901b
 
         valid_agent_state = [x[0] for x in valid_agents]
         valid_agent_attrs = [x[1] for x in valid_agents]
@@ -1100,10 +972,9 @@
         agent_rs_sampled = remaining_agents_rs + valid_agent_rs
 
         if get_birdview:
-            file_path = f"{birdview_path}-{(region_center.x, region_center.y)}.jpg"
+            file_path = f"{save_birdviews_to}_{(region_center.x, region_center.y)}.jpg"
             response.birdview.decode_and_save(file_path)
 
-<<<<<<< HEAD
     predefined_agent_recurrent_states = []
     for s in states_history[-1]:
         predefined_agent_recurrent_states.append(predefined_agent_recurrent_state_dict[(s.center.x,s.center.y)])
@@ -1114,16 +985,6 @@
 
     return response
 
-
-
-=======
-    response.recurrent_states = agent_rs
-    response.agent_states = agent_states
-    response.agent_attributes = agent_attributes
-    return response
-
-
->>>>>>> e4ad901b
 class APITokenAuth(AuthBase):
     def __init__(self, api_token):
         self.api_token = api_token
