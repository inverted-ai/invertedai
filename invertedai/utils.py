--- conflicted
+++ resolved
@@ -48,25 +48,15 @@
         location,
         agent_count=10,
         batch_size=1,
-<<<<<<< HEAD
         min_speed=None,
         max_speed=None,
-=======
-        min_speed=1,
-        max_speed=3,
->>>>>>> 910d0065
     ):
         params = {
             "location": location,
             "num_agents_to_spawn": agent_count,
             "num_samples": batch_size,
-<<<<<<< HEAD
             "spawn_min_speed": min_speed,
             "spawn_max_speed": max_speed,
-=======
-            # "spawn_min_speed": min_speed,
-            # "spawn_max_speed": max_speed,
->>>>>>> 910d0065
         }
 
         response = self._request(
