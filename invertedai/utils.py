import json
import os
import re
import numpy as np
import csv
import math
import logging
import random
import time

<<<<<<< HEAD
from typing import Dict, Optional, List, Tuple, Any
=======
from typing import Dict, Optional, List, Tuple, Union
>>>>>>> df9f4518
from tqdm.contrib import tmap
from itertools import product
from copy import deepcopy
from pydantic import validate_call, validate_arguments, BaseModel, ConfigDict

import requests
from requests import Response
from requests.auth import AuthBase
from requests.adapters import HTTPAdapter, Retry

import matplotlib.pyplot as plt
from matplotlib.patches import Rectangle
from matplotlib import animation
import matplotlib.pyplot as plt
from matplotlib.patches import Rectangle
from matplotlib.animation import FuncAnimation
from matplotlib.axes import Axes
from matplotlib import transforms

import invertedai as iai
import invertedai.api
import invertedai.api.config
from invertedai import error
<<<<<<< HEAD
from invertedai.common import AgentState, AgentAttributes, TrafficLightState, TrafficLightStatesDict, StaticMapActor, Image, Point, RecurrentState
=======
from invertedai.common import AgentState, AgentAttributes, AgentProperties, StaticMapActor, TrafficLightStatesDict, Point, RecurrentState
>>>>>>> df9f4518
from invertedai.future import to_thread
from invertedai.error import InvertedAIError
from invertedai.api.initialize import InitializeResponse
from invertedai.api.location import LocationResponse


H_SCALE = 10
text_x_offset = 0
text_y_offset = 0.7
text_size = 7
TIMEOUT_SECS = 600
MAX_RETRIES = 10
AGENT_SCOPE_FOV = 120

logger = logging.getLogger(__name__)

STATUS_MESSAGE = {
    403: "Access denied. Please check the provided API key.",
    429: "Throttled",
    502: "The server is having trouble communicating. This is usually a temporary issue. Please try again later.",
    504: "The server took too long to respond. Please try again later.",
    500: "The server encountered an unexpected issue. We're working to resolve this. Please try again later.",
}


class Session:
    def __init__(self):
        self.session = requests.Session()
        self.session.mount(
            "https://",
            requests.adapters.HTTPAdapter(),
        )
        self.session.mount(
            "http://",
            requests.adapters.HTTPAdapter(),
        )
        self.session.headers.update(
            {
                "Content-Type": "application/json",
                "Accept-Encoding": "gzip, deflate, br",
                "Connection": "keep-alive",
                "x-client-version": iai.__version__,
            }
        )
        self._base_url = self._get_base_url()
        self._max_retries = float("inf")
        self._status_force_list = [403, 408, 429, 500, 502, 503, 504]
        self._base_backoff = 1  # Base backoff time in seconds
        self._backoff_factor = 2
        self._jitter_factor = 0.5
        self._current_backoff = self._base_backoff
        self._max_backoff = None

    @property
    def base_url(self):
        return self._base_url

    @property
    def max_retries(self):
        return self._max_retries

    @max_retries.setter
    def max_retries(self, value):
        self._max_retries = value

    @property
    def status_force_list(self):
        return self._status_force_list

    @status_force_list.setter
    def status_force_list(self, value):
        self._status_force_list = value.copy()

    @property
    def base_backoff(self):
        return self._base_backoff

    @base_backoff.setter
    def base_backoff(self, value):
        self._base_backoff = value
        self.current_backoff = (
            self._base_backoff
        )  # Reset current_backoff when base_backoff changes

    @property
    def backoff_factor(self):
        return self._backoff_factor

    @backoff_factor.setter
    def backoff_factor(self, value):
        self._backoff_factor = value

    
    @property
    def current_backoff(self):
        return self._current_backoff
    
    @current_backoff.setter
    def current_backoff(self, value):
        self._current_backoff = value

    @property
    def max_backoff(self):
        return self._max_backoff
    
    @max_backoff.setter
    def max_backoff(self, value):
        self._max_backoff = value

    @property
    def jitter_factor(self):
        return self._jitter_factor
    
    @jitter_factor.setter
    def jitter_factor(self, value):
        self._jitter_factor = value


    def should_log(self, retry_count):
        return retry_count == 0 or math.log2(retry_count).is_integer()

    @base_url.setter
    def base_url(self, value):
        self._base_url = value

    def _verify_api_key(self, api_token: str, verifying_url: str):
        """
        Verifies the API key by making a request to the verifying URL.

        Args:
            api_token (str): The API token to be used for authentication.
            verifying_url (str): The URL to be used for verification.

        Returns:
            str: The final verifying URL after fallback (if applicable).

        Raises:
            error.AuthenticationError: If access is denied due to an invalid API key.
        """
        self.session.auth = APITokenAuth(api_token)
        response = self.session.request(method="get", url=verifying_url)
        if verifying_url == iai.commercial_url and response.status_code != 200:
            # Check for academic access in case the previous call to the commercial server fails.
            logger.warning(
                "Commercial access denied and fallback to check for academic access."
            )
            verifying_url = iai.academic_url
            response_acd = self.session.request(method="get", url=verifying_url)
            if response_acd.status_code == 200:
                self.base_url = verifying_url
                response = response_acd
            elif response_acd.status_code != 403:
                response = response_acd
        if response.status_code == 403:
            raise error.AuthenticationError(
                "Access denied. Please check the provided API key."
            )
        return verifying_url

    def add_apikey(
        self,
        api_token: str = "",
        key_type: Optional[str] = None,
        url: Optional[str] = None,
    ):
        """
        Bind an API key to the session for authentication.

        Args:
            api_token (str): The API key to be added. Defaults to an empty string.
            key_type (str, optional): The type of API key. Defaults to None. When passed, the base_url will be set according to the key_type.
            url (str, optional): The URL to be used for the request. Defaults to None. When passed, the base_rul will be set to the passed value and the key_type will be ignored.

        Raises:
            InvalidAPIKeyError: If the API key is empty and not in development mode.
            InvalidAPIKeyError: If the key_type is invalid.
            AuthenticationError: If access is denied due to an invalid API key.
            APIError: If the server encounters an error or is unable to perform the requested method.
        """
        if not iai.dev and not api_token:
            raise error.InvalidAPIKeyError("Empty API key received.")
        if url is None:
            request_url = self._get_base_url()
        if key_type is not None and key_type not in ["commercial", "academic"]:
            raise error.InvalidAPIKeyError(f"Invalid API key type: {key_type}.")
        if key_type == "academic":
            request_url = iai.academic_url
        elif key_type == "commercial":
            request_url = iai.commercial_url
        if url is not None:
            request_url = url
        self.base_url = self._verify_api_key(api_token, request_url)

    def use_mock_api(self, use_mock: bool = True) -> None:
        invertedai.api.config.mock_api = use_mock
        if use_mock:
            iai.logger.warning(
                "Using mock Inverted AI API - predictions will be trivial"
            )

    async def async_request(self, *args, **kwargs):
        return await to_thread(self.request, *args, **kwargs)

    def request(
        self, model: str, params: Optional[dict] = None, data: Optional[dict] = None
    ):
        method, relative_path = iai.model_resources[model]
        response = self._request(
            method=method,
            relative_path=relative_path,
            params=params,
            json_body=data,
        )

        return response

    def _request(
        self,
        method,
        relative_path: str = "",
        params=None,
        headers=None,
        json_body=None,
        data=None,
    ) -> Dict:
        try:
            retries = 0
            while retries < self.max_retries:
                try:
                    response = self.session.request(
                        method=method,
                        params=params,
                        url=self.base_url + relative_path,
                        headers=headers,
                        data=data,
                        json=json_body,
                    )
                except (requests.exceptions.Timeout, requests.exceptions.ConnectionError) as e:
                    logger.warning("Error communicating with IAI, will retry.")
                    response = None
                if response is not None and response.status_code not in self.status_force_list:
                    self.current_backoff = max(
                        self.base_backoff, self.current_backoff / self.backoff_factor
                    )
                    response.raise_for_status()
                    break
                else:
                    if self.jitter_factor is not None:
                        jitter = random.uniform(-self.jitter_factor, self.jitter_factor)
                    else:
                        jitter = 0
                    if self.should_log(retries):
                        if response is not None:
                            logger.warning(
                                f"Retrying {relative_path}: Status {response.status_code}, Message {STATUS_MESSAGE.get(response.status_code, response.text)} Retry #{retries + 1}, Backoff {self.current_backoff} seconds"
                            )
                        else:
                            logger.warning(f"Retrying {relative_path}: No response received, Retry #{retries + 1}, Backoff {self.current_backoff} seconds")
                    time.sleep(min(self.current_backoff * (1 + jitter), self.max_backoff if self.max_backoff is not None else float("inf")))
                    self.current_backoff *= self.backoff_factor
                    if self.max_backoff is not None:
                        self.current_backoff = min(
                            self.current_backoff, self.max_backoff
                        )
                    retries += 1
            else:
                if response is not None:
                    response.raise_for_status()
                else:
                    error.APIConnectionError(
                        "Error communicating with IAI", should_retry=True)


        except requests.exceptions.ConnectionError as e:
            raise error.APIConnectionError(
                "Error communicating with IAI", should_retry=True
            ) from None
        except requests.exceptions.Timeout as e:
            raise error.APIConnectionError("Error communicating with IAI") from None
        except requests.exceptions.RequestException as e:
            if e.response.status_code == 403:
                raise error.AuthenticationError(STATUS_MESSAGE[403]) from None
            elif e.response.status_code in [400, 422]:
                raise error.InvalidRequestError(e.response.text, param="") from None
            elif e.response.status_code == 404:
                raise error.ResourceNotFoundError(e.response.text) from None
            elif e.response.status_code == 408:
                raise error.RequestTimeoutError(e.response.text) from None
            elif e.response.status_code == 413:
                raise error.RequestTooLarge(e.response.text) from None
            elif e.response.status_code == 429:
                raise error.RateLimitError(STATUS_MESSAGE[429]) from None
            elif e.response.status_code == 502:
                raise error.APIError(STATUS_MESSAGE[502]) from None
            elif e.response.status_code == 503:
                raise error.RequestTimeoutError(e.response.text) from None
            elif e.response.status_code == 504:
                raise error.ServiceUnavailableError(STATUS_MESSAGE[504]) from None
            elif 400 <= e.response.status_code < 500:
                raise error.APIError(e.response.text) from None
            else:
                raise error.APIError(STATUS_MESSAGE[500]) from None
        iai.logger.info(
            iai.logger.logfmt(
                "IAI API response",
                path=self.base_url,
                response_code=response.status_code,
            )
        )
        try:
            data = json.loads(response.content)
        except json.decoder.JSONDecodeError:
            raise error.APIError(
                f"HTTP code {response.status_code} from API ({response.content})",
                response.content,
                response.status_code,
                headers=response.headers,
            )
        return data

    def _get_base_url(self) -> str:
        """
        This function returns the endpoint for API calls, which includes the
        version and other endpoint specifications.
        The method path should be appended to the base_url
        """
        if not iai.dev:
            base_url = iai.commercial_url  # Default to commercial when initializing.
        else:
            base_url = iai.dev_url
        # TODO: Add endpoint option and versioning to base_url
        return base_url

    def _handle_error_response(self, rbody, rcode, resp, rheaders, stream_error=False):
        try:
            error_data = resp["error"]
        except (KeyError, TypeError):
            raise error.APIError(
                "Invalid response object from API: %r (HTTP response code "
                "was %d)" % (rbody, rcode),
                rbody,
                rcode,
                resp,
            )

        if "internal_message" in error_data:
            error_data["message"] += "\n\n" + error_data["internal_message"]

        iai.logger.info(
            iai.logger.logfmt(
                "IAI API error received",
                error_code=error_data.get("code"),
                error_type=error_data.get("type"),
                error_message=error_data.get("message"),
                error_param=error_data.get("param"),
                stream_error=stream_error,
            )
        )

        # Rate limits were previously coded as 400's with code 'rate_limit'
        if rcode == 429:
            return error.RateLimitError(
                error_data.get("message"), rbody, rcode, resp, rheaders
            )
        elif rcode in [400, 404, 415]:
            return error.InvalidRequestError(
                error_data.get("message"),
                error_data.get("param"),
                error_data.get("code"),
                rbody,
                rcode,
                resp,
                rheaders,
            )
        elif rcode == 401:
            return error.AuthenticationError(
                error_data.get("message"), rbody, rcode, resp, rheaders
            )
        elif rcode == 403:
            return error.PermissionError(
                error_data.get("message"), rbody, rcode, resp, rheaders
            )
        elif rcode == 409:
            return error.TryAgain(
                error_data.get("message"), rbody, rcode, resp, rheaders
            )
        else:
            return error.APIError(
                error_data.get("message"), rbody, rcode, resp, rheaders
            )

    def _interpret_response_line(self, result):
        rbody = result.content
        rcode = result.status_code
        rheaders = result.headers

        if rcode == 503:
            raise error.ServiceUnavailableError(
                "The server is overloaded or not ready yet.",
                rbody,
                rcode,
                headers=rheaders,
            )
        try:
            data = json.loads(rbody)
        except BaseException:
            raise error.APIError(
                f"HTTP code {rcode} from API ({rbody})", rbody, rcode, headers=rheaders
            )
        if "error" in data or not 200 <= rcode < 300:
            raise self._handle_error_response(rbody, rcode, data, rheaders)

        return data

@validate_call
def get_default_agent_properties(
    agent_count_dict: Dict[str,int],
    use_agent_properties: Optional[bool] = True
) -> List[Union[AgentAttributes,AgentProperties]]:
    """
    Function that outputs a list a AgentAttributes with minimal default settings. 
    Mainly meant to be used to pad a list of AgentAttributes to send as input to
    initialize(). This list is created by reading a dictionary containing the
    desired agent types with the agent count for each type respectively.
    If desired to use deprecate AgentAttributes instead of AgentProperties, set the
    use_agent_properties flag to False.
    """

    agent_attributes_list = []

    for agent_type, agent_count in agent_count_dict.items():
        for _ in range(agent_count):
            if use_agent_properties:
                agent_properties = AgentProperties(agent_type=agent_type)
                agent_attributes_list.append(agent_properties)
            else:
                agent_attributes_list.append(AgentAttributes.fromlist([agent_type]))

    return agent_attributes_list

@validate_call
def convert_attributes_to_properties(attributes: AgentAttributes) -> AgentProperties:
    """
    Convert deprecated AgentAttributes data type to AgentProperties.
    """

    properties = AgentProperties(
        length=attributes.length,
        width=attributes.width,
        rear_axis_offset=attributes.rear_axis_offset,
        agent_type=attributes.agent_type,
        waypoint=attributes.waypoint
    )

    return properties

@validate_call
def iai_conditional_initialize(
    location: str, 
    agent_type_count: Dict[str,int],
    location_of_interest: Tuple[float] = (0,0),
    recurrent_states: Optional[List[RecurrentState]] = None,
    agent_attributes: Optional[List[AgentAttributes]] = None,
    states_history: Optional[List[List[AgentState]]] = None,
    traffic_light_state_history: Optional[List[TrafficLightStatesDict]] = None, 
    get_birdview: Optional[bool] = False,
    get_infractions: Optional[bool] = False,
    random_seed: Optional[int] = None,
    api_model_version: Optional[str] = None
):
    """
    A utility function to run initialize with conditional agents located at arbitrary distances from the location
    of interest. Only agents within a defined distance of the location of interest are passed to initialize as 
    conditional. Agents outisde of this distance are padded on to the initialize response, including their reccurent
    states. Recurrent states must be provided for all agents, otherwise this function behaves like :func:`initialize`.
    Please refer to the documentation for :func:`initialize` for more information.

    Arguments
    ----------
    location:
        Location name in IAI format.

    agent_type_count:
        A dictionary containing valid AgentType strings as keys mapped to an integer value specifying the desired
        number of agents of that type to initialize.

    location_of_interest:
        Optional coordinates for spawning agents with the given location as center instead of the default map center
    
    See Also
    --------
    :func:`initialize`
    """

    conditional_agent_attributes = []
    conditional_agent_states_indexes = []
    conditional_recurrent_states = []
    outside_agent_states = []
    outside_agent_attributes = []
    outside_recurrent_states = []

    current_agent_states = states_history[-1]
    conditional_agent_type_count = deepcopy(agent_type_count)
    for i in range(len(current_agent_states)):
        agent_state = current_agent_states[i]
        dist = math.dist(location_of_interest, (agent_state.center.x, agent_state.center.y))
        if dist < AGENT_SCOPE_FOV:
            conditional_agent_states_indexes.append(i)
            conditional_agent_attributes.append(agent_attributes[i])
            conditional_recurrent_states.append(recurrent_states[i])

            conditional_agent_type = agent_attributes[i].agent_type
            if conditional_agent_type in conditional_agent_type_count:
                conditional_agent_type_count[conditional_agent_type] -= 1
                if conditional_agent_type_count[conditional_agent_type] <= 0:
                    del conditional_agent_type_count[conditional_agent_type]

        else:
            outside_agent_states.append(agent_state)
            outside_agent_attributes.append(agent_attributes[i])
            outside_recurrent_states.append(recurrent_states[i])

    if not conditional_agent_type_count: #The dictionary is empty.
        iai.logger.warning("Agent count requirement already satisfied, no new agents initialized.")

    padded_agent_attributes = get_default_agent_attributes(conditional_agent_type_count)
    conditional_agent_attributes.extend(padded_agent_attributes)

    conditional_agent_states = [[]*len(conditional_agent_states_indexes)]
    for ts in range(len(conditional_agent_states)):
        for agent_index in conditional_agent_states_indexes:
            conditional_agent_states[ts].append(states_history[ts][agent_index])

    response = invertedai.api.initialize(
        location = location,
        agent_attributes = conditional_agent_attributes,
        states_history = conditional_agent_states,
        location_of_interest = location_of_interest,
        traffic_light_state_history = traffic_light_state_history,
        get_birdview = get_birdview,
        get_infractions = get_infractions,
        random_seed = random_seed,
        api_model_version = api_model_version
    )
    response.agent_attributes = response.agent_attributes + outside_agent_attributes
    response.agent_states = response.agent_states + outside_agent_states
    response.recurrent_states = response.recurrent_states + outside_recurrent_states

    return response


class APITokenAuth(AuthBase):
    def __init__(self, api_token):
        self.api_token = api_token

    def __call__(self, r):
        r.headers["x-api-key"] = self.api_token
        r.headers["api-key"] = self.api_token
        return r


def Jupyter_Render():
    import ipywidgets as widgets
    import matplotlib.pyplot as plt
    import numpy as np

    class Jupyter_Render(widgets.HBox):
        def __init__(self):
            super().__init__()
            output = widgets.Output()
            self.buffer = [np.zeros([128, 128, 3], dtype=np.uint8)]

            with output:
                self.fig, self.ax = plt.subplots(
                    constrained_layout=True, figsize=(5, 5)
                )
            self.im = self.ax.imshow(self.buffer[0])
            self.ax.set_axis_off()

            self.fig.canvas.toolbar_position = "bottom"

            self.max = 0
            # define widgets
            self.play = widgets.Play(
                value=0,
                min=0,
                max=self.max,
                step=1,
                description="Press play",
                disabled=False,
            )
            self.int_slider = widgets.IntSlider(
                value=0, min=0, max=self.max, step=1, description="Frame"
            )

            controls = widgets.HBox(
                [
                    self.play,
                    self.int_slider,
                ]
            )
            controls.layout = self._make_box_layout()
            widgets.jslink((self.play, "value"), (self.int_slider, "value"))
            output.layout = self._make_box_layout()

            self.int_slider.observe(self.update, "value")
            self.children = [controls, output]

        def update(self, change):
            self.im.set_data(self.buffer[self.int_slider.value])
            self.fig.canvas.draw()

        def add_frame(self, frame):
            self.buffer.append(frame)
            self.int_slider.max += 1
            self.play.max += 1
            self.int_slider.value = self.int_slider.max
            self.play.value = self.play.max

        def _make_box_layout(self):
            return widgets.Layout(
                border="solid 1px black",
                margin="0px 10px 10px 0px",
                padding="5px 5px 5px 5px",
            )

    return Jupyter_Render()


class IAILogger(logging.Logger):
    def __init__(
        self,
        name: str = "IAILogger",
        level: str = "WARNING",
        consoel: bool = True,
        log_file: bool = False,
    ) -> None:

        level = logging.getLevelName(level)
        log_level = level if isinstance(level, int) else 30
        super().__init__(name, log_level)
        if consoel:
            consoel_handler = logging.StreamHandler()
            self.addHandler(consoel_handler)
        if log_file:
            file_handler = logging.FileHandler("iai.log")
            self.addHandler(file_handler)

    @staticmethod
    def logfmt(message, **params):
        props = dict(message=message, **params)

        def fmt(key, val):
            # Handle case where val is a bytes or bytesarray
            if hasattr(val, "decode"):
                val = val.decode("utf-8")
            # Check if val is already a string to avoid re-encoding into ascii.
            if not isinstance(val, str):
                val = str(val)
            if re.search(r"\s", val):
                val = repr(val)
            # key should already be a string
            if re.search(r"\s", key):
                key = repr(key)
            return f"{key}={val}"

        return " ".join([fmt(key, val) for key, val in sorted(props.items())])


def rot(rot):
    """Rotate in 2d"""
    return np.array([[np.cos(rot), -np.sin(rot)], [np.sin(rot), np.cos(rot)]])


class ScenePlotter():
    """
    A class providing features for handling the data visualization of a scene involving IAI data.
    """
    def __init__(
        self,
        map_image: Optional[np.array] = None,
        fov: Optional[float] = None,
        xy_offset: Optional[Tuple[float,float]] = None,
        static_actors: Optional[List[StaticMapActor]] = None,
        open_drive: Optional[str] = None, 
        resolution: Tuple[int,int] = (640, 480), 
        dpi: float = 100,
        left_hand_coordinates: bool = False,
        **kwargs
    ):
        """
        Arguments
        ----------
        map_image:
            An image used as the background for the visualization decoded from the birdview map taken from location info.
        fov:
            A single float value representing the field of view of the visualization that can be taken from location info.
        xy_offset:
            A tuple coordinate of the center of the map in metres that can be taken from location info.
        static_actors:
            A list of StaticMapActor objects representing objects such as traffic lights that can be taken from location info.
        open_drive: 
            If using an ASAM OpenDRIVE format map for visualization, this string parameter is used to indicate the path to the corresponding CSV file.
        resolution: 
            The desired resolution of the map image expressed as a Tuple with two integers for the width and height respectively.
        dpi:
            Dots per inch to define the level of detail in the image.
        left_hand_coordinates:
            Boolean flag dictating whether the X-coordinates of all agents and actors should be reversed to fit a left hand coordinate system.

        Keyword Arguments
        -----------------
        map_image:
            Base image onto which the scene is visualized. This parameter must be provided if using an ASAM OpenDRIVE format map.
        fov: float
            The field of view in meters corresponding to the map_image attribute. This parameter must be provided if using an ASAM OpenDRIVE format map.
        xy_offset:
            The left-hand offset for the center of the map image. This parameter must be provided if using an ASAM OpenDRIVE format map.
        static_actors:
            A list of static actor agents (e.g. traffic lights) represented as StaticMapActor objects, in the scene. This parameter must be provided if using an ASAM OpenDRIVE format map.
        
        See Also
        --------
        :func:`location_info`
        """

        self._left_hand_coordinates = left_hand_coordinates

        self.conditional_agents = None
        self.agent_properties = None
        self.traffic_lights_history = None
        self.agent_states_history = None
        
        self._open_drive = open_drive
        self._dpi = dpi
        self._resolution = resolution
        
        self.map_image = map_image
        self.fov = fov
        self.xy_offset = xy_offset
        self.static_actors = static_actors

        self.traffic_lights = {static_actor.actor_id: static_actor for static_actor in self.static_actors if static_actor.agent_type == 'traffic_light'}

        if self._open_drive is None:
            self.extent = (- self.fov / 2 + self.xy_offset[0], self.fov / 2 + self.xy_offset[0]) + \
                (- self.fov / 2 + self.xy_offset[1], self.fov / 2 + self.xy_offset[1])

        self.traffic_light_colors = {
            "red": (1.0, 0.0, 0.0),
            "green": (0.0, 1.0, 0.0),
            "yellow": (1.0, 0.8, 0.0),
        }

        self.agent_c = (0.2, 0.2, 0.7)
        self.agent_ped_c = (1.0, 0.75, 0.8)
        self.cond_c = (0.75, 0.35, 0.35)
        self.dir_c = (0.9, 0.9, 0.9)
        self.v_c = (0.2, 0.75, 0.2)

        self.dir_lines = {}
        self.v_lines = {}
        self.actor_boxes = {}
        self.traffic_light_boxes = {}
        self.box_labels = {}
        self.frame_label = None
        self.current_ax = None

        self.numbers = None

        self.agent_face_colors = None 
        self.agent_edge_colors = None 

        self.reset_recording()

    @validate_arguments
    def initialize_recording(
        self,
<<<<<<< HEAD
        agent_states: List[AgentState], 
        agent_attributes: List[AgentAttributes], 
        traffic_light_states: Optional[Dict[int, TrafficLightState]] = None, 
        conditional_agents: Optional[List[int]] = None
=======
        agent_states,
        agent_properties,
        traffic_light_states=None,
        conditional_agents=None,
>>>>>>> df9f4518
    ):
        """
        Record the initial state of the scene to be visualized. This function also acts as an implicit reset of the recording and removes previous agent state, agent attribute, conditional agent, traffic light, and agent style data.

        Arguments
        ----------
        agent_states:
            A list of AgentState objects corresponding to the initial time step to be visualized.
        agent_attributes:
            Static attributes of the agent, which don’t change over the course of a simulation. We assume every agent is a rectangle obeying a kinematic bicycle model.
        traffic_light_states:
            Optional parameter containing the state of the traffic lights corresponding to the initial time step to be visualized. This parameter should only be used if the corresponding map contains traffic light static actors.
        conditional_agents:
            Optional parameter containing a list of agent IDs corresponding to conditional agents to be visualized to distinguish themselves.
        """

        self.agent_states_history = [agent_states]
        self.traffic_lights_history = [traffic_light_states]
        self.agent_properties = agent_properties
        if conditional_agents is not None:
            self.conditional_agents = conditional_agents
        else:
            self.conditional_agents = []

        self.agent_face_colors = None
        self.agent_edge_colors = None

    def reset_recording(self):
        """
        Explicitly reset the recording and remove the previous agent state, agent attribute, conditional agent, traffic light, and agent style data.
        """
        self.agent_states_history = []
        self.traffic_lights_history = []
<<<<<<< HEAD
=======
        self.agent_properties = None
>>>>>>> df9f4518
        self.conditional_agents = []
        self.agent_attributes = None
        self.agent_face_colors = None 
        self.agent_edge_colors = None 

    @validate_arguments
    def record_step(
        self,
        agent_states: List[AgentState], 
        traffic_light_states: Optional[Dict[int, TrafficLightState]] = None
    ):
        """
        Record a single timestep of scene data to be used in a visualization

        Arguments
        ----------
        agent_states:
            A list of AgentState objects corresponding to the initial time step to be visualized.
        traffic_light_states:
            Optional parameter containing the state of the traffic lights corresponding to the initial time step to be visualized. This parameter should only be used if the corresponding map contains traffic light static actors.
        """
        self.agent_states_history.append(agent_states)
        self.traffic_lights_history.append(traffic_light_states)

    @validate_arguments(config=dict(arbitrary_types_allowed=True))
    def plot_scene(
        self,
<<<<<<< HEAD
        agent_states: List[AgentState], 
        agent_attributes: List[AgentAttributes], 
        traffic_light_states: Optional[Dict[int, TrafficLightState]] = None, 
        conditional_agents: Optional[List[int]] = None,
        ax: Optional[Axes] = None,
        numbers: Optional[List[int]] = None, 
        direction_vec: bool = True, 
        velocity_vec: bool = False,
        agent_face_colors: Optional[List[Optional[Tuple[float,float,float]]]] = None,
        agent_edge_colors: Optional[List[Optional[Tuple[float,float,float]]]] = None
    ):
        """
        Plot a single timestep of data then reset the recording. 

        Parameters
        ----------
        agent_states:
            A list of agents to be visualized in the image.
        agent_attributes: 
            Static attributes of the agent, which don’t change over the course of a simulation. We assume every agent is a rectangle obeying a kinematic bicycle model.
        traffic_light_states: 
            Optional parameter containing the state of the traffic lights to be visualized in the image. This parameter should only be used if the corresponding map contains traffic light static actors.
        conditional_agents:
            Optional parameter containing a list of agent IDs of conditional agents to be visualized in the image to distinguish themselves.
        ax: 
            A matplotlib Axes object used to plot the image. By default, an Axes object is created if a value of None is passed.
        numbers: 
            A list of agent ID's that should be plotted in the image. By default this value is set to None.
        direction_vec:
            Flag to determine if a vector showing the vehicles direction should be plotted in the image. By default this flag is set to True.
        velocity_vec: 
            Flag to determine if the a vector showing the vehicles velocity should be plotted in the animation. By default this flag is set to False.
        agent_face_colors:
            An optional parameter containing a list of either RGB tuples indicating the desired color of the agent with the corresponding index ID. A value of None in this list will use the default color. This value gets overwritten by the conditional agent color.
        agent_edge_colors:
            An optional parameter containing a list of either RGB tuples indicating the desired color of a border around the agent with the corresponding index ID. A value of None in this list will use the default color. This value gets overwritten by the conditional agent color.
=======
        agent_states,
        agent_properties,
        traffic_light_states=None,
        conditional_agents=None,
        ax=None,
        numbers=False,
        direction_vec=True,
        velocity_vec=False,
    ):
        self.initialize_recording(
            agent_states,
            agent_properties,
            traffic_light_states=traffic_light_states,
            conditional_agents=conditional_agents,
        )
>>>>>>> df9f4518

        """
        self.initialize_recording(agent_states, agent_attributes,
                                  traffic_light_states=traffic_light_states,
                                  conditional_agents=conditional_agents)

        self._validate_agent_style_data(agent_face_colors,agent_edge_colors)

        self._plot_frame(idx=0, ax=ax, numbers=numbers, direction_vec=direction_vec,
                        velocity_vec=velocity_vec, plot_frame_number=False)

        self.reset_recording()

    @validate_arguments(config=dict(arbitrary_types_allowed=True))
    def animate_scene(
        self,
        output_name: Optional[str] = None,
        start_idx: int = 0, 
        end_idx: int = -1,
        ax: Optional[Axes] = None,
        numbers: Optional[List[int]] = None, 
        direction_vec: bool = True, 
        velocity_vec: bool = False,
        plot_frame_number: bool = False, 
        agent_face_colors: Optional[List[Optional[Tuple[float,float,float]]]] = None,
        agent_edge_colors: Optional[List[Optional[Tuple[float,float,float]]]] = None
    ) -> FuncAnimation:
        """
        Produce an animation of sequentially recorded steps. A matplotlib animation object can be returned and/or a gif saved of the scene.

        Parameters
        ----------
        output_name: 
            File name of the gif to which the animation will be saved.
        start_idx:
            The index of the time step from which the animation will begin. By default it is assumed all recorded steps are desired to be animated.
        end_idx:
            The index of the time step from which the animation will end. By default it is assumed all recorded steps are desired to be animated.
        ax: 
            A matplotlib Axes object used to plot the animation. By default, an Axes object is created if a value of None is passed.
        numbers: 
            A list of agent ID's that should be plotted in the image. By default this value is set to None.
        direction_vec: 
            Flag to determine if a vector showing the vehicles direction should be plotted in the animation. By default this flag is set to True.
        velocity_vec:
            Flag to determine if the a vector showing the vehicles velocity should be plotted in the animation. By default this flag is set to False.
        plot_frame_number: 
            Flag to determine if the frame numbers should be plotted in the animation. By default this flag is set to False.
        agent_face_colors:
            An optional parameter containing a list of either RGB tuples indicating the desired color of the agent with the corresponding index ID. A value of None in this list will use the default color. This value gets overwritten by the conditional agent color.
        agent_edge_colors:
            An optional parameter containing a list of either RGB tuples indicating the desired color of a border around the agent with the corresponding index ID. A value of None in this list will use the default color. This value gets overwritten by the conditional agent color.
        """

        self._validate_agent_style_data(agent_face_colors,agent_edge_colors)

        self._initialize_plot(ax=ax, numbers=numbers, direction_vec=direction_vec,
                              velocity_vec=velocity_vec, plot_frame_number=plot_frame_number)
        end_idx = len(self.agent_states_history) if end_idx == -1 else end_idx
        fig = self.current_ax.figure
        fig.set_size_inches(self._resolution[0] / self._dpi, self._resolution[1] / self._dpi, True)

        def animate(i):
            self._update_frame_to(i)

        ani = FuncAnimation(
            fig, animate, np.arange(start_idx, end_idx), interval=100)
        if output_name is not None:
            ani.save(f'{output_name}', writer='pillow', dpi=self._dpi)
        return ani

    def _transform_point_to_left_hand_coordinate_frame(self,x,orientation):
        t_x = 2*self.location_response.map_center.x - x
        if orientation >= 0:
            t_orientation = -orientation + math.pi
        else:
            t_orientation = -orientation - math.pi

        return t_x, t_orientation

    def _plot_frame(self, idx, ax=None, numbers=None, direction_vec=False,
                   velocity_vec=False, plot_frame_number=False):
        self._initialize_plot(ax=ax, numbers=numbers, direction_vec=direction_vec,
                              velocity_vec=velocity_vec, plot_frame_number=plot_frame_number)
        self._update_frame_to(idx)

    def _validate_agent_style_data(self,agent_face_colors,agent_edge_colors):
        if self.agent_attributes is not None: 
            if agent_face_colors is not None:
                if len(agent_face_colors) != len(self.agent_attributes):
                    raise Exception("Number of agent face colors does not match number of agents.")
            if agent_edge_colors is not None:
                if len(agent_edge_colors) != len(self.agent_attributes):
                    raise Exception("Number of agent edge colors does not match number of agents.")

        self.agent_face_colors = agent_face_colors
        self.agent_edge_colors = agent_edge_colors

    def _initialize_plot(self, ax=None, numbers=None, direction_vec=True,
                         velocity_vec=False, plot_frame_number=False):
        if ax is None:
            plt.clf()
            ax = plt.gca()
        if self._open_drive is None:
            ax.imshow(self.map_image, extent=self.extent)
        else:
            self._draw_xodr_map(ax)
            self.extent = (self.xy_offset[0] - self.fov / 2, self.xy_offset[0] + self.fov / 2) +\
                (self.xy_offset[1] - self.fov / 2, self.xy_offset[1] + self.fov / 2)

            ax.set_xlim((self.extent[0], self.extent[1]))
            ax.set_ylim((self.extent[2], self.extent[3]))
        self.current_ax = ax

        self.dir_lines = {}
        self.v_lines = {}
        self.actor_boxes = {}
        self.traffic_light_boxes = {}
        self.box_labels = {}
        self.frame_label = None

        self.numbers = numbers
        self.direction_vec = direction_vec
        self.velocity_vec = velocity_vec
        self.plot_frame_number = plot_frame_number

        self._update_frame_to(0)

    def _get_color(self,agent_idx,color_list):
        c = None
        if color_list and color_list[agent_idx]:
            is_good_color_format = isinstance(color_list[agent_idx],tuple)
            for pc in color_list[agent_idx]:
                is_good_color_format *= isinstance(pc,float) and (0.0 <= pc <= 1.0)
            
            if not is_good_color_format:
                raise Exception(f"Expected color format is Tuple[float,float,float] with 0 <= float <= 1 but received {color_list[agent_idx]}.")
            c = color_list[agent_idx]

        return c

    def _update_frame_to(self, frame_idx):
        for i, (agent, agent_attribute) in enumerate(
            zip(self.agent_states_history[frame_idx], self.agent_properties)
        ):
            self._update_agent(i, agent, agent_attribute)

        if self.traffic_lights_history[frame_idx] is not None:
            for light_id, light_state in self.traffic_lights_history[frame_idx].items():
                self._plot_traffic_light(light_id, light_state)

        if self.plot_frame_number:
            if self.frame_label is None:
                self.frame_label = self.current_ax.text(
                    self.extent[0], 
                    self.extent[2], 
                    str(frame_idx), 
                    c="r", 
                    fontsize=18
                )
            else:
                self.frame_label.set_text(str(frame_idx))

        if self._open_drive is None:
            self.current_ax.set_xlim(*self.extent[0:2])
            self.current_ax.set_ylim(*self.extent[2:4])

    def _update_agent(self, agent_idx, agent, agent_attribute):
        l, w = agent_attribute.length, agent_attribute.width
        if agent_attribute.agent_type == "pedestrian":
            l, w = 1.5, 1.5
        x, y = agent.center.x, agent.center.y
        v = agent.speed
        psi = agent.orientation

        if self._left_hand_coordinates:
            x, psi = self._transform_point_to_left_hand_coordinate_frame(x,psi)

        box = np.array([
            [0, 0], [l * 0.5, 0],  # direction vector
            [0, 0], [v * 0.5, 0],  # speed vector at (0.5 m / s ) / m
        ])

        box = np.matmul(rot(psi), box.T).T + np.array([[x, y]])
        if self.direction_vec:
            if agent_idx not in self.dir_lines:
                self.dir_lines[agent_idx] = self.current_ax.plot(
                    box[0:2, 0],
                    box[0:2, 1], 
                    lw=2.0, 
                    c=self.dir_c
                )[0]  # plot the direction vector
            else:
                self.dir_lines[agent_idx].set_xdata(box[0:2, 0])
                self.dir_lines[agent_idx].set_ydata(box[0:2, 1])

        if self.velocity_vec:
            if agent_idx not in self.v_lines:
                self.v_lines[agent_idx] = self.current_ax.plot(
                    box[2:4, 0], 
                    box[2:4, 1], 
                    lw=1.5, 
                    c=self.v_c
                )[0]  # plot the speed
            else:
                self.v_lines[agent_idx].set_xdata(box[2:4, 0])
                self.v_lines[agent_idx].set_ydata(box[2:4, 1])
        
        if self.numbers is not None and agent_idx in self.numbers:
            if agent_idx not in self.box_labels:
                self.box_labels[agent_idx] = self.current_ax.text(
                    x, 
                    y, 
                    str(agent_idx), 
                    c="r", 
                    fontsize=18
                )
                self.box_labels[agent_idx].set_clip_on(True)
            else:
                self.box_labels[agent_idx].set_x(x)
                self.box_labels[agent_idx].set_y(y)

        lw = 1
        fc = self._get_color(agent_idx,self.agent_face_colors)
        if fc is None:
            if agent_idx in self.conditional_agents:
                fc = self.cond_c
            else:
                fc = self.agent_c
        ec = self._get_color(agent_idx,self.agent_edge_colors)
        if ec is None:
            lw = 0
            ec = fc

        rect = Rectangle(
            (x - l / 2, y - w / 2), 
            l, 
            w, 
            angle=psi * 180 / np.pi, 
            rotation_point='center', 
            fc=fc, 
            ec=ec, 
            lw=lw
        )

        if agent_idx in self.actor_boxes:
            self.actor_boxes[agent_idx].remove()
        self.actor_boxes[agent_idx] = rect
        self.actor_boxes[agent_idx].set_clip_on(True)
        self.current_ax.add_patch(self.actor_boxes[agent_idx])

    def _plot_traffic_light(self, light_id, light_state):
        light = self.traffic_lights[light_id]
        x, y = light.center.x, light.center.y
        psi = light.orientation
        l, w = max(light.length,1.0), max(light.width,1.0)

        if self._left_hand_coordinates:
            x, psi = self._transform_point_to_left_hand_coordinate_frame(x,psi)

        rect = Rectangle(
            (x - l / 2, y - w / 2),
            l,
            w,
            angle=psi * 180 / np.pi,
            rotation_point="center",
            fc=self.traffic_light_colors[light_state],
            lw=0,
        )
        if light_id in self.traffic_light_boxes:
            self.traffic_light_boxes[light_id].remove()
        self.current_ax.add_patch(rect)
        self.traffic_light_boxes[light_id] = rect

    def _draw_xodr_map(self, ax, extras=False):
        """
        This function plots the parsed xodr map
        the `odrplot` of `esmini` is used for plotting and parsing xodr
        https: // esmini.github.io/  # _tools_overview
        """
        with open(self._open_drive) as f:
            reader = csv.reader(f, skipinitialspace=True)
            positions = list(reader)

        ref_x = []
        ref_y = []
        ref_z = []
        ref_h = []

        lane_x = []
        lane_y = []
        lane_z = []
        lane_h = []

        border_x = []
        border_y = []
        border_z = []
        border_h = []

        road_id = []
        road_id_x = []
        road_id_y = []

        road_start_dots_x = []
        road_start_dots_y = []

        road_end_dots_x = []
        road_end_dots_y = []

        lane_section_dots_x = []
        lane_section_dots_y = []

        arrow_dx = []
        arrow_dy = []

        current_road_id = None
        current_lane_id = None
        current_lane_section = None
        new_lane_section = False

        for i in range(len(positions) + 1):

            if i < len(positions):
                pos = positions[i]

            # plot road id before going to next road
            if i == len(positions) or (
                pos[0] == "lane" and i > 0 and current_lane_id == "0"
            ):

                if current_lane_section == "0":
                    road_id.append(int(current_road_id))
                    index = int(len(ref_x[-1]) / 3.0)
                    h = ref_h[-1][index]
                    road_id_x.append(
                        ref_x[-1][index]
                        + (text_x_offset * math.cos(h) - text_y_offset * math.sin(h))
                    )
                    road_id_y.append(
                        ref_y[-1][index]
                        + (text_x_offset * math.sin(h) + text_y_offset * math.cos(h))
                    )
                    road_start_dots_x.append(ref_x[-1][0])
                    road_start_dots_y.append(ref_y[-1][0])
                    if len(ref_x) > 0:
                        arrow_dx.append(ref_x[-1][1] - ref_x[-1][0])
                        arrow_dy.append(ref_y[-1][1] - ref_y[-1][0])
                    else:
                        arrow_dx.append(0)
                        arrow_dy.append(0)

                lane_section_dots_x.append(ref_x[-1][-1])
                lane_section_dots_y.append(ref_y[-1][-1])

            if i == len(positions):
                break

            if pos[0] == "lane":
                current_road_id = pos[1]
                current_lane_section = pos[2]
                current_lane_id = pos[3]
                if pos[3] == "0":
                    ltype = "ref"
                    ref_x.append([])
                    ref_y.append([])
                    ref_z.append([])
                    ref_h.append([])

                elif pos[4] == "no-driving":
                    ltype = "border"
                    border_x.append([])
                    border_y.append([])
                    border_z.append([])
                    border_h.append([])
                else:
                    ltype = "lane"
                    lane_x.append([])
                    lane_y.append([])
                    lane_z.append([])
                    lane_h.append([])
            else:
                if ltype == "ref":
                    ref_x[-1].append(float(pos[0]))
                    ref_y[-1].append(float(pos[1]))
                    ref_z[-1].append(float(pos[2]))
                    ref_h[-1].append(float(pos[3]))

                elif ltype == "border":
                    border_x[-1].append(float(pos[0]))
                    border_y[-1].append(float(pos[1]))
                    border_z[-1].append(float(pos[2]))
                    border_h[-1].append(float(pos[3]))
                else:
                    lane_x[-1].append(float(pos[0]))
                    lane_y[-1].append(float(pos[1]))
                    lane_z[-1].append(float(pos[2]))
                    lane_h[-1].append(float(pos[3]))

        # plot driving lanes in blue
        for i in range(len(lane_x)):
            ax.plot(lane_x[i], lane_y[i], linewidth=1.0, color="#222222")

        # plot road ref line segments
        for i in range(len(ref_x)):
            ax.plot(ref_x[i], ref_y[i], linewidth=2.0, color="#BB5555")

        # plot border lanes in gray
        for i in range(len(border_x)):
            ax.plot(border_x[i], border_y[i], linewidth=1.0, color="#AAAAAA")

        if extras:
            # plot red dots indicating lane dections
            for i in range(len(lane_section_dots_x)):
                ax.plot(
                    lane_section_dots_x[i],
                    lane_section_dots_y[i],
                    "o",
                    ms=4.0,
                    color="#BB5555",
                )

            for i in range(len(road_start_dots_x)):
                # plot a yellow dot at start of each road
                ax.plot(
                    road_start_dots_x[i],
                    road_start_dots_y[i],
                    "o",
                    ms=5.0,
                    color="#BBBB33",
                )
                # and an arrow indicating road direction
                ax.arrow(
                    road_start_dots_x[i],
                    road_start_dots_y[i],
                    arrow_dx[i],
                    arrow_dy[i],
                    width=0.1,
                    head_width=1.0,
                    color="#BB5555",
                )
            # plot road id numbers
            for i in range(len(road_id)):
                ax.text(
                    road_id_x[i],
                    road_id_y[i],
                    road_id[i],
                    size=text_size,
                    ha="center",
                    va="center",
                    color="#3333BB",
                )

        return None<|MERGE_RESOLUTION|>--- conflicted
+++ resolved
@@ -8,11 +8,8 @@
 import random
 import time
 
-<<<<<<< HEAD
-from typing import Dict, Optional, List, Tuple, Any
-=======
-from typing import Dict, Optional, List, Tuple, Union
->>>>>>> df9f4518
+
+from typing import Dict, Optional, List, Tuple, Union, Any
 from tqdm.contrib import tmap
 from itertools import product
 from copy import deepcopy
@@ -24,9 +21,7 @@
 from requests.adapters import HTTPAdapter, Retry
 
 import matplotlib.pyplot as plt
-from matplotlib.patches import Rectangle
 from matplotlib import animation
-import matplotlib.pyplot as plt
 from matplotlib.patches import Rectangle
 from matplotlib.animation import FuncAnimation
 from matplotlib.axes import Axes
@@ -36,11 +31,7 @@
 import invertedai.api
 import invertedai.api.config
 from invertedai import error
-<<<<<<< HEAD
-from invertedai.common import AgentState, AgentAttributes, TrafficLightState, TrafficLightStatesDict, StaticMapActor, Image, Point, RecurrentState
-=======
-from invertedai.common import AgentState, AgentAttributes, AgentProperties, StaticMapActor, TrafficLightStatesDict, Point, RecurrentState
->>>>>>> df9f4518
+from invertedai.common import AgentState, AgentAttributes, AgentProperties, StaticMapActor, TrafficLightState, TrafficLightStatesDict, Point, RecurrentState
 from invertedai.future import to_thread
 from invertedai.error import InvertedAIError
 from invertedai.api.initialize import InitializeResponse
@@ -212,7 +203,8 @@
         Args:
             api_token (str): The API key to be added. Defaults to an empty string.
             key_type (str, optional): The type of API key. Defaults to None. When passed, the base_url will be set according to the key_type.
-            url (str, optional): The URL to be used for the request. Defaults to None. When passed, the base_rul will be set to the passed value and the key_type will be ignored.
+            url (str, optional): The URL to be used for the request. Defaults to None. When passed, the base_rul will be set to the passed value 
+            and the key_type will be ignored.
 
         Raises:
             InvalidAPIKeyError: If the API key is empty and not in development mode.
@@ -760,7 +752,8 @@
         xy_offset:
             The left-hand offset for the center of the map image. This parameter must be provided if using an ASAM OpenDRIVE format map.
         static_actors:
-            A list of static actor agents (e.g. traffic lights) represented as StaticMapActor objects, in the scene. This parameter must be provided if using an ASAM OpenDRIVE format map.
+            A list of static actor agents (e.g. traffic lights) represented as StaticMapActor objects, in the scene. This parameter must be provided
+             if using an ASAM OpenDRIVE format map.
         
         See Also
         --------
@@ -819,36 +812,43 @@
     @validate_arguments
     def initialize_recording(
         self,
-<<<<<<< HEAD
         agent_states: List[AgentState], 
-        agent_attributes: List[AgentAttributes], 
+        agent_attributes: Optional[List[AgentAttributes]] = None, 
+        agent_properties: Optional[List[AgentProperties]] = None,
         traffic_light_states: Optional[Dict[int, TrafficLightState]] = None, 
         conditional_agents: Optional[List[int]] = None
-=======
-        agent_states,
-        agent_properties,
-        traffic_light_states=None,
-        conditional_agents=None,
->>>>>>> df9f4518
     ):
         """
-        Record the initial state of the scene to be visualized. This function also acts as an implicit reset of the recording and removes previous agent state, agent attribute, conditional agent, traffic light, and agent style data.
+        Record the initial state of the scene to be visualized. This function also acts as an implicit reset of the recording and removes previous 
+        agent state, agent attribute, conditional agent, traffic light, and agent style data.
 
         Arguments
         ----------
         agent_states:
             A list of AgentState objects corresponding to the initial time step to be visualized.
         agent_attributes:
-            Static attributes of the agent, which don’t change over the course of a simulation. We assume every agent is a rectangle obeying a kinematic bicycle model.
+            Static attributes of the agent, which don’t change over the course of a simulation. We assume every agent is a rectangle obeying a 
+            kinematic bicycle model.
+        agent_properties:
+            Static attributes of the agent (with the AgentProperties data type), which don’t change over the course of a simulation. We assume every 
+            agent is a rectangle obeying a kinematic bicycle model.
         traffic_light_states:
-            Optional parameter containing the state of the traffic lights corresponding to the initial time step to be visualized. This parameter should only be used if the corresponding map contains traffic light static actors.
+            Optional parameter containing the state of the traffic lights corresponding to the initial time step to be visualized. This parameter 
+            should only be used if the corresponding map contains traffic light static actors.
         conditional_agents:
             Optional parameter containing a list of agent IDs corresponding to conditional agents to be visualized to distinguish themselves.
         """
 
+        assert (agent_attributes is not None) ^ (agent_properties is not None), \
+            "Either agent_attributes or agent_properties is populated. Populating both or neither field is invalid."
+
+        if agent_attributes is not None:
+            self.agent_properties = [convert_attributes_to_properties(attr) for attr in agent_attributes]
+        else:
+            self.agent_properties = agent_properties
+
         self.agent_states_history = [agent_states]
         self.traffic_lights_history = [traffic_light_states]
-        self.agent_properties = agent_properties
         if conditional_agents is not None:
             self.conditional_agents = conditional_agents
         else:
@@ -863,10 +863,7 @@
         """
         self.agent_states_history = []
         self.traffic_lights_history = []
-<<<<<<< HEAD
-=======
         self.agent_properties = None
->>>>>>> df9f4518
         self.conditional_agents = []
         self.agent_attributes = None
         self.agent_face_colors = None 
@@ -886,7 +883,8 @@
         agent_states:
             A list of AgentState objects corresponding to the initial time step to be visualized.
         traffic_light_states:
-            Optional parameter containing the state of the traffic lights corresponding to the initial time step to be visualized. This parameter should only be used if the corresponding map contains traffic light static actors.
+            Optional parameter containing the state of the traffic lights corresponding to the initial time step to be visualized. This parameter should
+            only be used if the corresponding map contains traffic light static actors.
         """
         self.agent_states_history.append(agent_states)
         self.traffic_lights_history.append(traffic_light_states)
@@ -894,7 +892,6 @@
     @validate_arguments(config=dict(arbitrary_types_allowed=True))
     def plot_scene(
         self,
-<<<<<<< HEAD
         agent_states: List[AgentState], 
         agent_attributes: List[AgentAttributes], 
         traffic_light_states: Optional[Dict[int, TrafficLightState]] = None, 
@@ -909,14 +906,16 @@
         """
         Plot a single timestep of data then reset the recording. 
 
-        Parameters
+        Arguments
         ----------
         agent_states:
             A list of agents to be visualized in the image.
         agent_attributes: 
-            Static attributes of the agent, which don’t change over the course of a simulation. We assume every agent is a rectangle obeying a kinematic bicycle model.
+            Static attributes of the agent, which don’t change over the course of a simulation. We assume every agent is a rectangle obeying a kinematic
+            bicycle model.
         traffic_light_states: 
-            Optional parameter containing the state of the traffic lights to be visualized in the image. This parameter should only be used if the corresponding map contains traffic light static actors.
+            Optional parameter containing the state of the traffic lights to be visualized in the image. This parameter should only be used if the 
+            corresponding map contains traffic light static actors.
         conditional_agents:
             Optional parameter containing a list of agent IDs of conditional agents to be visualized in the image to distinguish themselves.
         ax: 
@@ -928,36 +927,33 @@
         velocity_vec: 
             Flag to determine if the a vector showing the vehicles velocity should be plotted in the animation. By default this flag is set to False.
         agent_face_colors:
-            An optional parameter containing a list of either RGB tuples indicating the desired color of the agent with the corresponding index ID. A value of None in this list will use the default color. This value gets overwritten by the conditional agent color.
+            An optional parameter containing a list of either RGB tuples indicating the desired color of the agent with the corresponding index ID. A value 
+            of None in this list will use the default color. This value gets overwritten by the conditional agent color.
         agent_edge_colors:
-            An optional parameter containing a list of either RGB tuples indicating the desired color of a border around the agent with the corresponding index ID. A value of None in this list will use the default color. This value gets overwritten by the conditional agent color.
-=======
-        agent_states,
-        agent_properties,
-        traffic_light_states=None,
-        conditional_agents=None,
-        ax=None,
-        numbers=False,
-        direction_vec=True,
-        velocity_vec=False,
-    ):
+            An optional parameter containing a list of either RGB tuples indicating the desired color of a border around the agent with the corresponding 
+            index ID. A value of None in this list will use the default color. This value gets overwritten by the conditional agent color.
+
+        """
         self.initialize_recording(
-            agent_states,
-            agent_properties,
+            agent_states, 
+            agent_attributes,
             traffic_light_states=traffic_light_states,
-            conditional_agents=conditional_agents,
+            conditional_agents=conditional_agents
         )
->>>>>>> df9f4518
-
-        """
-        self.initialize_recording(agent_states, agent_attributes,
-                                  traffic_light_states=traffic_light_states,
-                                  conditional_agents=conditional_agents)
-
-        self._validate_agent_style_data(agent_face_colors,agent_edge_colors)
-
-        self._plot_frame(idx=0, ax=ax, numbers=numbers, direction_vec=direction_vec,
-                        velocity_vec=velocity_vec, plot_frame_number=False)
+
+        self._validate_agent_style_data(
+            agent_face_colors,
+            agent_edge_colors
+        )
+
+        self._plot_frame(
+            idx=0, 
+            ax=ax, 
+            numbers=numbers, 
+            direction_vec=direction_vec,
+            velocity_vec=velocity_vec, 
+            plot_frame_number=False
+        )
 
         self.reset_recording()
 
@@ -997,9 +993,11 @@
         plot_frame_number: 
             Flag to determine if the frame numbers should be plotted in the animation. By default this flag is set to False.
         agent_face_colors:
-            An optional parameter containing a list of either RGB tuples indicating the desired color of the agent with the corresponding index ID. A value of None in this list will use the default color. This value gets overwritten by the conditional agent color.
+            An optional parameter containing a list of either RGB tuples indicating the desired color of the agent with the corresponding index ID. A value 
+            of None in this list will use the default color. This value gets overwritten by the conditional agent color.
         agent_edge_colors:
-            An optional parameter containing a list of either RGB tuples indicating the desired color of a border around the agent with the corresponding index ID. A value of None in this list will use the default color. This value gets overwritten by the conditional agent color.
+            An optional parameter containing a list of either RGB tuples indicating the desired color of a border around the agent with the corresponding index 
+            ID. A value of None in this list will use the default color. This value gets overwritten by the conditional agent color.
         """
 
         self._validate_agent_style_data(agent_face_colors,agent_edge_colors)
