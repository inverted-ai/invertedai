--- conflicted
+++ resolved
@@ -252,14 +252,13 @@
         return data
 
 
-<<<<<<< HEAD
 def get_centers(map_center, height, width, stride):
     def check_valid_center(center):
         return ((map_center[0] - width) < center[0] < (map_center[0] + width) and
                 (map_center[1] - height) < center[1] < (map_center[1] + height))
 
     def get_neighbors(center):
-        return [(center[0]+(i*stride), center[1]+(j*stride)) for i, j in list(product(*[(-1, 1),]*2))]
+        return [(center[0] + (i * stride), center[1] + (j * stride)) for i, j in list(product(*[(-1, 1), ] * 2))]
 
     queue, centers = [map_center], []
 
@@ -309,7 +308,7 @@
 
         return valid_agent_state, valid_agent_attrs, valid_agent_rs
 
-    stride = initialize_fov/2
+    stride = initialize_fov / 2
 
     remaining_agents_states = states_history
     remaining_agents_attrs = agent_attributes
@@ -319,7 +318,8 @@
     # # first = True
     centers = get_centers(map_center, height, width, stride)
     initialize_payload = []
-    for area_center in tmap(Point.fromlist, centers, total=len(centers), desc=f"Renewing Recurrent States {location.split(':')[1]}"):
+    for area_center in tmap(Point.fromlist, centers, total=len(centers),
+                            desc=f"Renewing Recurrent States {location.split(':')[1]}"):
 
         reinitialize_agent = list(filter(lambda x: inside_fov(
             center=area_center, initialize_fov=initialize_fov, point=x[0][-1].center), zip(remaining_agents_states, remaining_agents_attrs)))
@@ -336,7 +336,7 @@
         initialize_payload.append({"center": area_center, "state": reinitialize_agent_state,
                                   "attr": reinitialize_agent_attrs})
 
-    results = await asyncio.gather(*[reinit(agnts["state"], agnts["attr"],  agnts["center"]) for agnts in initialize_payload])
+    results = await asyncio.gather(*[reinit(agnts["state"], agnts["attr"], agnts["center"]) for agnts in initialize_payload])
 
     for result in results:
         new_agent_state += result[0]
@@ -355,7 +355,7 @@
     def inside_fov(center: Point, initialize_fov: float, point: Point) -> bool:
         return ((center.x - (initialize_fov / 2) < point.x < center.x + (initialize_fov / 2)) and
                 (center.y - (initialize_fov / 2) < point.y < center.y + (initialize_fov / 2)))
-    stride = initialize_fov/2
+    stride = initialize_fov / 2
 
     remaining_agents_states = states_history
     remaining_agents_attrs = agent_attributes
@@ -365,7 +365,8 @@
     # first = True
 
     centers = get_centers(map_center, height, width, stride)
-    for area_center in tmap(Point.fromlist, centers, total=len(centers), desc=f"Initializing {location.split(':')[1]}"):
+    for area_center in tmap(Point.fromlist, centers, total=len(centers),
+                            desc=f"Initializing {location.split(':')[1]}"):
 
         reinitialize_agent = list(filter(lambda x: inside_fov(
             center=area_center, initialize_fov=initialize_fov, point=x[0][-1].center), zip(remaining_agents_states, remaining_agents_attrs)))
@@ -434,21 +435,13 @@
         return ((center.x - (initialize_fov / 2) < point.x < center.x + (initialize_fov / 2)) and
                 (center.y - (initialize_fov / 2) < point.y < center.y + (initialize_fov / 2)))
 
-=======
-def area_initialization(location, agent_density, traffic_lights_states=None, random_seed=None,
-                        map_center=(0, 0), width=100, height=100, stride=100, initialize_fov=100, *args, **kwargs):
-    h_start, h_end = map_center[0] - (height / 2) + (initialize_fov / 2), \
-        map_center[0] + (height / 2) - (initialize_fov / 2) + 1
-    w_start, w_end = map_center[1] - (width / 2) + (initialize_fov / 2), \
-        map_center[1] + (width / 2) - (initialize_fov / 2) + 1
->>>>>>> f9e6b3c5
     agent_states = []
     agent_attributes = []
     agent_rs = []
     first = True
-<<<<<<< HEAD
     centers = get_centers(map_center, height, width, stride)
-    for area_center in tmap(Point.fromlist, centers, total=len(centers), desc=f"Initializing {location.split(':')[1]}"):
+    for area_center in tmap(Point.fromlist, centers, total=len(centers),
+                            desc=f"Initializing {location.split(':')[1]}"):
 
         conditional_agent = list(filter(lambda x: inside_fov(
             center=area_center, initialize_fov=initialize_fov, point=x[0].center), zip(agent_states, agent_attributes,
@@ -456,16 +449,6 @@
         remaining_agents = list(filter(lambda x: not inside_fov(
             center=area_center, initialize_fov=initialize_fov, point=x[0].center), zip(agent_states, agent_attributes,
                                                                                        agent_rs)))
-=======
-    centers = product(np.arange(h_start, h_end, stride), np.arange(w_start, w_end, stride))
-    for area_center in tmap(Point.fromlist, centers, total=len(np.arange(h_start, h_end, stride))
-                            * len(np.arange(w_start, w_end, stride)), desc=f"Initializing {location.split(':')[1]}"):
-
-        conditional_agent = list(filter(lambda x: x[0].center - area_center <
-                                 initialize_fov / 2, zip(agent_states, agent_attributes, agent_rs)))
-        remaining_agents = list(filter(lambda x: x[0].center - area_center >=
-                                initialize_fov / 2, zip(agent_states, agent_attributes, agent_rs)))
->>>>>>> f9e6b3c5
 
         con_agent_state = [x[0] for x in conditional_agent]
         con_agent_attrs = [x[1] for x in conditional_agent]
@@ -492,26 +475,16 @@
                     get_birdview=get_birdview,
                 )
                 break
-<<<<<<< HEAD
             except BaseException as e:
                 print(e)
-=======
-            except BaseException:
-                pass
->>>>>>> f9e6b3c5
         else:
             continue
         # Filter out agents that are not inside the ROI to avoid collision with other agents not passed as conditional
         # SLACK is for removing the agents that are very close to the boundary and
         # they may collide agents not filtered as conditional
-<<<<<<< HEAD
         valid_agents = list(filter(lambda x: inside_fov(
             center=area_center, initialize_fov=initialize_fov - SLACK, point=x[0].center),
             zip(response.agent_states, response.agent_attributes, response.recurrent_states)))
-=======
-        valid_agents = list(filter(lambda x: x[0].center - area_center <
-                                   (initialize_fov / 2) - SLACK, zip(response.agent_states, response.agent_attributes, response.recurrent_states)))
->>>>>>> f9e6b3c5
 
         valid_agent_state = [x[0] for x in valid_agents]
         valid_agent_attrs = [x[1] for x in valid_agents]
