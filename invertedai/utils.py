import asyncio
import json
import os
import re
<<<<<<< HEAD
import logging
from typing import Dict, Optional, List, Tuple, Any
from requests import Response
from requests.auth import AuthBase
from requests.adapters import HTTPAdapter, Retry
from pydantic import validate_arguments, BaseModel, ConfigDict
=======
import numpy as np
import csv
import math
import logging
import random

import time

from typing import Dict, Optional, List, Tuple
from tqdm.contrib import tmap
from itertools import product
from copy import deepcopy
from pydantic import validate_call

import requests
from requests import Response
from requests.auth import AuthBase
from requests.adapters import HTTPAdapter, Retry

import matplotlib.pyplot as plt
from matplotlib.patches import Rectangle
from matplotlib import animation
>>>>>>> a421ee96

import invertedai as iai
import invertedai.api
import invertedai.api.config
from invertedai.common import AgentState, AgentAttributes, TrafficLightState, StaticMapActor, Image, Point
from invertedai.api.location import LocationResponse
from invertedai import error
<<<<<<< HEAD
from invertedai.future import to_thread

import matplotlib.pyplot as plt
from matplotlib.patches import Rectangle
from matplotlib.animation import FuncAnimation
from matplotlib.axes import Axes
from matplotlib import transforms
from tqdm.contrib import tmap
from itertools import product

import numpy as np
import csv
import math
from copy import deepcopy
=======
from invertedai.common import AgentState, AgentAttributes, StaticMapActor, TrafficLightStatesDict, Point, RecurrentState
from invertedai.future import to_thread
from invertedai.error import InvertedAIError
from invertedai.api.initialize import InitializeResponse
>>>>>>> a421ee96

H_SCALE = 10
text_x_offset = 0
text_y_offset = 0.7
text_size = 7
TIMEOUT_SECS = 600
MAX_RETRIES = 10
AGENT_SCOPE_FOV = 120

logger = logging.getLogger(__name__)

STATUS_MESSAGE = {
    403: "Access denied. Please check the provided API key.",
    429: "Throttled",
    502: "The server is having trouble communicating. This is usually a temporary issue. Please try again later.",
    504: "The server took too long to respond. Please try again later.",
    500: "The server encountered an unexpected issue. We're working to resolve this. Please try again later.",
}


class Session:
    def __init__(self):
        self.session = requests.Session()
        self.session.mount(
            "https://",
            requests.adapters.HTTPAdapter(),
        )
        self.session.mount(
            "http://",
            requests.adapters.HTTPAdapter(),
        )
        self.session.headers.update(
            {
                "Content-Type": "application/json",
                "Accept-Encoding": "gzip, deflate, br",
                "Connection": "keep-alive",
                "x-client-version": iai.__version__,
            }
        )
        self._base_url = self._get_base_url()
        self._max_retries = float("inf")
        self._status_force_list = [403, 408, 429, 500, 502, 503, 504]
        self._base_backoff = 1  # Base backoff time in seconds
        self._backoff_factor = 2
        self._jitter_factor = 0.5
        self._current_backoff = self._base_backoff
        self._max_backoff = None

    @property
    def base_url(self):
        return self._base_url

    @property
    def max_retries(self):
        return self._max_retries

    @max_retries.setter
    def max_retries(self, value):
        self._max_retries = value

    @property
    def status_force_list(self):
        return self._status_force_list

    @status_force_list.setter
    def status_force_list(self, value):
        self._status_force_list = value.copy()

    @property
    def base_backoff(self):
        return self._base_backoff

    @base_backoff.setter
    def base_backoff(self, value):
        self._base_backoff = value
        self.current_backoff = (
            self._base_backoff
        )  # Reset current_backoff when base_backoff changes

    @property
    def backoff_factor(self):
        return self._backoff_factor

    @backoff_factor.setter
    def backoff_factor(self, value):
        self._backoff_factor = value

    
    @property
    def current_backoff(self):
        return self._current_backoff
    
    @current_backoff.setter
    def current_backoff(self, value):
        self._current_backoff = value

    @property
    def max_backoff(self):
        return self._max_backoff
    
    @max_backoff.setter
    def max_backoff(self, value):
        self._max_backoff = value

    @property
    def jitter_factor(self):
        return self._jitter_factor
    
    @jitter_factor.setter
    def jitter_factor(self, value):
        self._jitter_factor = value


    def should_log(self, retry_count):
        return retry_count == 0 or math.log2(retry_count).is_integer()

    @base_url.setter
    def base_url(self, value):
        self._base_url = value

    def _verify_api_key(self, api_token: str, verifying_url: str):
        """
        Verifies the API key by making a request to the verifying URL.

        Args:
            api_token (str): The API token to be used for authentication.
            verifying_url (str): The URL to be used for verification.

        Returns:
            str: The final verifying URL after fallback (if applicable).

        Raises:
            error.AuthenticationError: If access is denied due to an invalid API key.
        """
        self.session.auth = APITokenAuth(api_token)
        response = self.session.request(method="get", url=verifying_url)
        if verifying_url == iai.commercial_url and response.status_code != 200:
            # Check for academic access in case the previous call to the commercial server fails.
            logger.warning(
                "Commercial access denied and fallback to check for academic access."
            )
            verifying_url = iai.academic_url
            response_acd = self.session.request(method="get", url=verifying_url)
            if response_acd.status_code == 200:
                self.base_url = verifying_url
                response = response_acd
            elif response_acd.status_code != 403:
                response = response_acd
        if response.status_code == 403:
            raise error.AuthenticationError(
                "Access denied. Please check the provided API key."
            )
        return verifying_url

    def add_apikey(
        self,
        api_token: str = "",
        key_type: Optional[str] = None,
        url: Optional[str] = None,
    ):
        """
        Bind an API key to the session for authentication.

        Args:
            api_token (str): The API key to be added. Defaults to an empty string.
            key_type (str, optional): The type of API key. Defaults to None. When passed, the base_url will be set according to the key_type.
            url (str, optional): The URL to be used for the request. Defaults to None. When passed, the base_rul will be set to the passed value and the key_type will be ignored.

        Raises:
            InvalidAPIKeyError: If the API key is empty and not in development mode.
            InvalidAPIKeyError: If the key_type is invalid.
            AuthenticationError: If access is denied due to an invalid API key.
            APIError: If the server encounters an error or is unable to perform the requested method.
        """
        if not iai.dev and not api_token:
            raise error.InvalidAPIKeyError("Empty API key received.")
        if url is None:
            request_url = self._get_base_url()
        if key_type is not None and key_type not in ["commercial", "academic"]:
            raise error.InvalidAPIKeyError(f"Invalid API key type: {key_type}.")
        if key_type == "academic":
            request_url = iai.academic_url
        elif key_type == "commercial":
            request_url = iai.commercial_url
        if url is not None:
            request_url = url
        self.base_url = self._verify_api_key(api_token, request_url)

    def use_mock_api(self, use_mock: bool = True) -> None:
        invertedai.api.config.mock_api = use_mock
        if use_mock:
            iai.logger.warning(
                "Using mock Inverted AI API - predictions will be trivial"
            )

    async def async_request(self, *args, **kwargs):
        return await to_thread(self.request, *args, **kwargs)

    def request(
        self, model: str, params: Optional[dict] = None, data: Optional[dict] = None
    ):
        method, relative_path = iai.model_resources[model]
        response = self._request(
            method=method,
            relative_path=relative_path,
            params=params,
            json_body=data,
        )

        return response

    def _request(
        self,
        method,
        relative_path: str = "",
        params=None,
        headers=None,
        json_body=None,
        data=None,
    ) -> Dict:
        try:
            retries = 0
            while retries < self.max_retries:
                try:
                    response = self.session.request(
                        method=method,
                        params=params,
                        url=self.base_url + relative_path,
                        headers=headers,
                        data=data,
                        json=json_body,
                    )
                except (requests.exceptions.Timeout, requests.exceptions.ConnectionError) as e:
                    logger.warning("Error communicating with IAI, will retry.")
                    response = None
                if response is not None and response.status_code not in self.status_force_list:
                    self.current_backoff = max(
                        self.base_backoff, self.current_backoff / self.backoff_factor
                    )
                    response.raise_for_status()
                    break
                else:
                    if self.jitter_factor is not None:
                        jitter = random.uniform(-self.jitter_factor, self.jitter_factor)
                    else:
                        jitter = 0
                    if self.should_log(retries):
                        if response is not None:
                            logger.warning(
                                f"Retrying {relative_path}: Status {response.status_code}, Message {STATUS_MESSAGE.get(response.status_code, response.text)} Retry #{retries + 1}, Backoff {self.current_backoff} seconds"
                            )
                        else:
                            logger.warning(f"Retrying {relative_path}: No response received, Retry #{retries + 1}, Backoff {self.current_backoff} seconds")
                    time.sleep(min(self.current_backoff * (1 + jitter), self.max_backoff if self.max_backoff is not None else float("inf")))
                    self.current_backoff *= self.backoff_factor
                    if self.max_backoff is not None:
                        self.current_backoff = min(
                            self.current_backoff, self.max_backoff
                        )
                    retries += 1
            else:
                if response is not None:
                    response.raise_for_status()
                else:
                    error.APIConnectionError(
                        "Error communicating with IAI", should_retry=True)


        except requests.exceptions.ConnectionError as e:
            raise error.APIConnectionError(
                "Error communicating with IAI", should_retry=True
            ) from None
        except requests.exceptions.Timeout as e:
            raise error.APIConnectionError("Error communicating with IAI") from None
        except requests.exceptions.RequestException as e:
            if e.response.status_code == 403:
                raise error.AuthenticationError(STATUS_MESSAGE[403]) from None
            elif e.response.status_code in [400, 422]:
                raise error.InvalidRequestError(e.response.text, param="") from None
            elif e.response.status_code == 404:
                raise error.ResourceNotFoundError(e.response.text) from None
            elif e.response.status_code == 408:
                raise error.RequestTimeoutError(e.response.text) from None
            elif e.response.status_code == 413:
                raise error.RequestTooLarge(e.response.text) from None
            elif e.response.status_code == 429:
                raise error.RateLimitError(STATUS_MESSAGE[429]) from None
            elif e.response.status_code == 502:
                raise error.APIError(STATUS_MESSAGE[502]) from None
            elif e.response.status_code == 503:
                raise error.RequestTimeoutError(e.response.text) from None
            elif e.response.status_code == 504:
                raise error.ServiceUnavailableError(STATUS_MESSAGE[504]) from None
            elif 400 <= e.response.status_code < 500:
                raise error.APIError(e.response.text) from None
            else:
                raise error.APIError(STATUS_MESSAGE[500]) from None
        iai.logger.info(
            iai.logger.logfmt(
                "IAI API response",
                path=self.base_url,
                response_code=response.status_code,
            )
        )
        try:
            data = json.loads(response.content)
        except json.decoder.JSONDecodeError:
            raise error.APIError(
                f"HTTP code {response.status_code} from API ({response.content})",
                response.content,
                response.status_code,
                headers=response.headers,
            )
        return data

    def _get_base_url(self) -> str:
        """
        This function returns the endpoint for API calls, which includes the
        version and other endpoint specifications.
        The method path should be appended to the base_url
        """
        if not iai.dev:
            base_url = iai.commercial_url  # Default to commercial when initializing.
        else:
            base_url = iai.dev_url
        # TODO: Add endpoint option and versioning to base_url
        return base_url

    def _handle_error_response(self, rbody, rcode, resp, rheaders, stream_error=False):
        try:
            error_data = resp["error"]
        except (KeyError, TypeError):
            raise error.APIError(
                "Invalid response object from API: %r (HTTP response code "
                "was %d)" % (rbody, rcode),
                rbody,
                rcode,
                resp,
            )

        if "internal_message" in error_data:
            error_data["message"] += "\n\n" + error_data["internal_message"]

        iai.logger.info(
            iai.logger.logfmt(
                "IAI API error received",
                error_code=error_data.get("code"),
                error_type=error_data.get("type"),
                error_message=error_data.get("message"),
                error_param=error_data.get("param"),
                stream_error=stream_error,
            )
        )

        # Rate limits were previously coded as 400's with code 'rate_limit'
        if rcode == 429:
            return error.RateLimitError(
                error_data.get("message"), rbody, rcode, resp, rheaders
            )
        elif rcode in [400, 404, 415]:
            return error.InvalidRequestError(
                error_data.get("message"),
                error_data.get("param"),
                error_data.get("code"),
                rbody,
                rcode,
                resp,
                rheaders,
            )
        elif rcode == 401:
            return error.AuthenticationError(
                error_data.get("message"), rbody, rcode, resp, rheaders
            )
        elif rcode == 403:
            return error.PermissionError(
                error_data.get("message"), rbody, rcode, resp, rheaders
            )
        elif rcode == 409:
            return error.TryAgain(
                error_data.get("message"), rbody, rcode, resp, rheaders
            )
        else:
            return error.APIError(
                error_data.get("message"), rbody, rcode, resp, rheaders
            )

    def _interpret_response_line(self, result):
        rbody = result.content
        rcode = result.status_code
        rheaders = result.headers

        if rcode == 503:
            raise error.ServiceUnavailableError(
                "The server is overloaded or not ready yet.",
                rbody,
                rcode,
                headers=rheaders,
            )
        try:
            data = json.loads(rbody)
        except BaseException:
            raise error.APIError(
                f"HTTP code {rcode} from API ({rbody})", rbody, rcode, headers=rheaders
            )
        if "error" in data or not 200 <= rcode < 300:
            raise self._handle_error_response(rbody, rcode, data, rheaders)

        return data

@validate_call
def get_default_agent_attributes(agent_count_dict: Dict[str,int]) -> List[AgentAttributes]:
    # Function that outputs a list a AgentAttributes with minimal default settings. 
    # Mainly meant to be used to pad a list of AgentAttributes to send as input to
    # initialize(). This list is created by reading a dictionary containing the
    # desired agent types with the agent count for each type respectively.

    agent_attributes_list = []

    for agent_type, agent_count in agent_count_dict.items():
        for _ in range(agent_count):
            agent_attributes_list.append(AgentAttributes.fromlist([agent_type]))

    return agent_attributes_list

@validate_call
def iai_conditional_initialize(
    location: str, 
    agent_type_count: Dict[str,int],
    location_of_interest: Tuple[float] = (0,0),
    recurrent_states: Optional[List[RecurrentState]] = None,
    agent_attributes: Optional[List[AgentAttributes]] = None,
    states_history: Optional[List[List[AgentState]]] = None,
    traffic_light_state_history: Optional[List[TrafficLightStatesDict]] = None, 
    get_birdview: Optional[bool] = False,
    get_infractions: Optional[bool] = False,
    random_seed: Optional[int] = None,
    api_model_version: Optional[str] = None
):
    """
    A utility function to run initialize with conditional agents located at arbitrary distances from the location
    of interest. Only agents within a defined distance of the location of interest are passed to initialize as 
    conditional. Agents outisde of this distance are padded on to the initialize response, including their reccurent
    states. Recurrent states must be provided for all agents, otherwise this function behaves like :func:`initialize`.
    Please refer to the documentation for :func:`initialize` for more information.

    Arguments
    ----------
    location:
        Location name in IAI format.

    agent_type_count:
        A dictionary containing valid AgentType strings as keys mapped to an integer value specifying the desired
        number of agents of that type to initialize.

    location_of_interest:
        Optional coordinates for spawning agents with the given location as center instead of the default map center
    
    See Also
    --------
    :func:`initialize`
    """

    conditional_agent_attributes = []
    conditional_agent_states_indexes = []
    conditional_recurrent_states = []
    outside_agent_states = []
    outside_agent_attributes = []
    outside_recurrent_states = []

    current_agent_states = states_history[-1]
    conditional_agent_type_count = deepcopy(agent_type_count)
    for i in range(len(current_agent_states)):
        agent_state = current_agent_states[i]
        dist = math.dist(location_of_interest, (agent_state.center.x, agent_state.center.y))
        if dist < AGENT_SCOPE_FOV:
            conditional_agent_states_indexes.append(i)
            conditional_agent_attributes.append(agent_attributes[i])
            conditional_recurrent_states.append(recurrent_states[i])

            conditional_agent_type = agent_attributes[i].agent_type
            if conditional_agent_type in conditional_agent_type_count:
                conditional_agent_type_count[conditional_agent_type] -= 1
                if conditional_agent_type_count[conditional_agent_type] <= 0:
                    del conditional_agent_type_count[conditional_agent_type]

        else:
            outside_agent_states.append(agent_state)
            outside_agent_attributes.append(agent_attributes[i])
            outside_recurrent_states.append(recurrent_states[i])

    if not conditional_agent_type_count: #The dictionary is empty.
        iai.logger.warning("Agent count requirement already satisfied, no new agents initialized.")

    padded_agent_attributes = get_default_agent_attributes(conditional_agent_type_count)
    conditional_agent_attributes.extend(padded_agent_attributes)

    conditional_agent_states = [[]*len(conditional_agent_states_indexes)]
    for ts in range(len(conditional_agent_states)):
        for agent_index in conditional_agent_states_indexes:
            conditional_agent_states[ts].append(states_history[ts][agent_index])

    response = invertedai.api.initialize(
        location = location,
        agent_attributes = conditional_agent_attributes,
        states_history = conditional_agent_states,
        location_of_interest = location_of_interest,
        traffic_light_state_history = traffic_light_state_history,
        get_birdview = get_birdview,
        get_infractions = get_infractions,
        random_seed = random_seed,
        api_model_version = api_model_version
    )
    response.agent_attributes = response.agent_attributes + outside_agent_attributes
    response.agent_states = response.agent_states + outside_agent_states
    response.recurrent_states = response.recurrent_states + outside_recurrent_states

    return response


class APITokenAuth(AuthBase):
    def __init__(self, api_token):
        self.api_token = api_token

    def __call__(self, r):
        r.headers["x-api-key"] = self.api_token
        r.headers["api-key"] = self.api_token
        return r


def Jupyter_Render():
    import ipywidgets as widgets
    import matplotlib.pyplot as plt
    import numpy as np

    class Jupyter_Render(widgets.HBox):
        def __init__(self):
            super().__init__()
            output = widgets.Output()
            self.buffer = [np.zeros([128, 128, 3], dtype=np.uint8)]

            with output:
                self.fig, self.ax = plt.subplots(
                    constrained_layout=True, figsize=(5, 5)
                )
            self.im = self.ax.imshow(self.buffer[0])
            self.ax.set_axis_off()

            self.fig.canvas.toolbar_position = "bottom"

            self.max = 0
            # define widgets
            self.play = widgets.Play(
                value=0,
                min=0,
                max=self.max,
                step=1,
                description="Press play",
                disabled=False,
            )
            self.int_slider = widgets.IntSlider(
                value=0, min=0, max=self.max, step=1, description="Frame"
            )

            controls = widgets.HBox(
                [
                    self.play,
                    self.int_slider,
                ]
            )
            controls.layout = self._make_box_layout()
            widgets.jslink((self.play, "value"), (self.int_slider, "value"))
            output.layout = self._make_box_layout()

            self.int_slider.observe(self.update, "value")
            self.children = [controls, output]

        def update(self, change):
            self.im.set_data(self.buffer[self.int_slider.value])
            self.fig.canvas.draw()

        def add_frame(self, frame):
            self.buffer.append(frame)
            self.int_slider.max += 1
            self.play.max += 1
            self.int_slider.value = self.int_slider.max
            self.play.value = self.play.max

        def _make_box_layout(self):
            return widgets.Layout(
                border="solid 1px black",
                margin="0px 10px 10px 0px",
                padding="5px 5px 5px 5px",
            )

    return Jupyter_Render()


class IAILogger(logging.Logger):
    def __init__(
        self,
        name: str = "IAILogger",
        level: str = "WARNING",
        consoel: bool = True,
        log_file: bool = False,
    ) -> None:

        level = logging.getLevelName(level)
        log_level = level if isinstance(level, int) else 30
        super().__init__(name, log_level)
        if consoel:
            consoel_handler = logging.StreamHandler()
            self.addHandler(consoel_handler)
        if log_file:
            file_handler = logging.FileHandler("iai.log")
            self.addHandler(file_handler)

    @staticmethod
    def logfmt(message, **params):
        props = dict(message=message, **params)

        def fmt(key, val):
            # Handle case where val is a bytes or bytesarray
            if hasattr(val, "decode"):
                val = val.decode("utf-8")
            # Check if val is already a string to avoid re-encoding into ascii.
            if not isinstance(val, str):
                val = str(val)
            if re.search(r"\s", val):
                val = repr(val)
            # key should already be a string
            if re.search(r"\s", key):
                key = repr(key)
            return f"{key}={val}"

        return " ".join([fmt(key, val) for key, val in sorted(props.items())])


def rot(rot):
    """Rotate in 2d"""
    return np.array([[np.cos(rot), -np.sin(rot)], [np.sin(rot), np.cos(rot)]])


<<<<<<< HEAD

class ScenePlotter():
    """
    A class providing features for handling the data visualization of a scene involving IAI data.
    """
    @validate_arguments
    def __init__(
        self,
        map_image: Optional[np.array] = None,
        fov: Optional[float] = None,
        xy_offset: Optional[Tuple[float,float]] = None,
        static_actors: Optional[List[StaticMapActor]] = None,
        open_drive: Optional[str] = None, 
        resolution: Tuple[int,int] = (640, 480), 
        dpi: float = 100,
        left_hand_coordinates: bool = False,
        **kwargs
    ):
        """
        Arguments
        ----------
        map_image:
            An image used as the background for the visualization decoded from the birdview map taken from location info.
        fov:
            A single float value representing the field of view of the visualization that can be taken from location info.
        xy_offset:
            A tuple coordinate of the center of the map in metres that can be taken from location info.
        static_actors:
            A list of StaticMapActor objects representing objects such as traffic lights that can be taken from location info.
        open_drive: 
            If using an ASAM OpenDRIVE format map for visualization, this string parameter is used to indicate the path to the corresponding CSV file.
        resolution: 
            The desired resolution of the map image expressed as a Tuple with two integers for the width and height respectively.
        dpi:
            Dots per inch to define the level of detail in the image.
        left_hand_coordinates:
            Boolean flag dictating whether the X-coordinates of all agents and actors should be reversed to fit a left hand coordinate system.

        Keyword Arguments
        -----------------
        map_image:
            Base image onto which the scene is visualized. This parameter must be provided if using an ASAM OpenDRIVE format map.
        fov: float
            The field of view in meters corresponding to the map_image attribute. This parameter must be provided if using an ASAM OpenDRIVE format map.
        xy_offset:
            The left-hand offset for the center of the map image. This parameter must be provided if using an ASAM OpenDRIVE format map.
        static_actors:
            A list of static actor agents (e.g. traffic lights) represented as StaticMapActor objects, in the scene. This parameter must be provided if using an ASAM OpenDRIVE format map.
        
        See Also
        --------
        :func:`location_info`
        """

        self.location_response = location_response
        self._left_hand_coordinates = left_hand_coordinates
=======
class ScenePlotter:
    def __init__(
        self,
        map_image=None,
        fov=None,
        xy_offset=None,
        static_actors=None,
        open_drive=None,
        resolution=(640, 480),
        dpi=100,
    ):
>>>>>>> a421ee96
        self.conditional_agents = None
        self.agent_attributes = None
        self.traffic_lights_history = None
        self.agent_states_history = None
        
        self._open_drive = open_drive
        self._dpi = dpi
        self._resolution = resolution
        
        self.map_image = map_image
<<<<<<< HEAD
        self.fov = fov
        self.xy_offset = xy_offset
        self.static_actors = static_actors

        self.traffic_lights = {static_actor.actor_id: static_actor for static_actor in self.static_actors if static_actor.agent_type == 'traffic-light'}

        if self._open_drive is None:
            self.extent = (- self.fov / 2 + self.xy_offset[0], self.fov / 2 + self.xy_offset[0]) + \
                (- self.fov / 2 + self.xy_offset[1], self.fov / 2 + self.xy_offset[1])
=======
        if not open_drive:
            self.extent = (
                -self.fov / 2 + xy_offset[0],
                self.fov / 2 + xy_offset[0],
            ) + (-self.fov / 2 + xy_offset[1], self.fov / 2 + xy_offset[1])
        else:
            self.map_center = xy_offset

        self.traffic_lights = {
            static_actor.actor_id: static_actor
            for static_actor in static_actors
            if static_actor.agent_type == "traffic_light"
        }
>>>>>>> a421ee96

        self.traffic_light_colors = {
            "red": (1.0, 0.0, 0.0),
            "green": (0.0, 1.0, 0.0),
            "yellow": (1.0, 0.8, 0.0),
        }

        self.agent_c = (0.2, 0.2, 0.7)
        self.agent_ped_c = (1.0, 0.75, 0.8)
        self.cond_c = (0.75, 0.35, 0.35)
        self.dir_c = (0.9, 0.9, 0.9)
        self.v_c = (0.2, 0.75, 0.2)

        self.dir_lines = {}
        self.v_lines = {}
        self.actor_boxes = {}
        self.traffic_light_boxes = {}
        self.box_labels = {}
        self.frame_label = None
        self.current_ax = None

        self.numbers = None

        self.agent_face_colors = None 
        self.agent_edge_colors = None 

        self.reset_recording()

<<<<<<< HEAD
    @validate_arguments
    def initialize_recording(
        self,
        agent_states: List[AgentState], 
        agent_attributes: List[AgentAttributes], 
        traffic_light_states: Optional[Dict[int, TrafficLightState]] = None, 
        conditional_agents: Optional[List[int]] = None
    ):
        """
        Record the initial state of the scene to be visualized. This function also acts as an implicit reset of the recording and removes previous agent state, agent attribute, conditional agent, traffic light, and agent style data.

        Arguments
        ----------
        agent_states:
            A list of AgentState objects corresponding to the initial time step to be visualized.
        agent_attributes:
            Static attributes of the agent, which don’t change over the course of a simulation. We assume every agent is a rectangle obeying a kinematic bicycle model.
        traffic_light_states:
            Optional parameter containing the state of the traffic lights corresponding to the initial time step to be visualized. This parameter should only be used if the corresponding map contains traffic light static actors.
        conditional_agents:
            Optional parameter containing a list of agent IDs corresponding to conditional agents to be visualized to distinguish themselves.
        """
=======
    def initialize_recording(
        self,
        agent_states,
        agent_attributes,
        traffic_light_states=None,
        conditional_agents=None,
    ):
>>>>>>> a421ee96
        self.agent_states_history = [agent_states]
        self.traffic_lights_history = [traffic_light_states]
        self.agent_attributes = agent_attributes
        if conditional_agents is not None:
            self.conditional_agents = conditional_agents
        else:
            self.conditional_agents = []

        self.agent_face_colors = None
        self.agent_edge_colors = None

    def reset_recording(self):
        """
        Explicitly reset the recording and remove the previous agent state, agent attribute, conditional agent, traffic light, and agent style data.
        """
        self.agent_states_history = []
        self.traffic_lights_history = []
        self.conditional_agents = []
        self.agent_attributes = None
        self.agent_face_colors = None 
        self.agent_edge_colors = None 

    @validate_arguments
    def record_step(
        self,
        agent_states: List[AgentState], 
        traffic_light_states: Optional[Dict[int, TrafficLightState]] = None
    ):
        """
        Record a single timestep of scene data to be used in a visualization

        Arguments
        ----------
        agent_states:
            A list of AgentState objects corresponding to the initial time step to be visualized.
        traffic_light_states:
            Optional parameter containing the state of the traffic lights corresponding to the initial time step to be visualized. This parameter should only be used if the corresponding map contains traffic light static actors.
        """
        self.agent_states_history.append(agent_states)
        self.traffic_lights_history.append(traffic_light_states)

<<<<<<< HEAD
    @validate_arguments(config=dict(arbitrary_types_allowed=True))
    def plot_scene(
        self,
        agent_states: List[AgentState], 
        agent_attributes: List[AgentAttributes], 
        traffic_light_states: Optional[Dict[int, TrafficLightState]] = None, 
        conditional_agents: Optional[List[int]] = None,
        ax: Optional[Axes] = None,
        numbers: Optional[List[int]] = None, 
        direction_vec: bool = True, 
        velocity_vec: bool = False,
        agent_face_colors: Optional[List[Optional[Tuple[float,float,float]]]] = None,
        agent_edge_colors: Optional[List[Optional[Tuple[float,float,float]]]] = None
    ):
        """
        Plot a single timestep of data then reset the recording. 

        Parameters
        ----------
        agent_states:
            A list of agents to be visualized in the image.
        agent_attributes: 
            Static attributes of the agent, which don’t change over the course of a simulation. We assume every agent is a rectangle obeying a kinematic bicycle model.
        traffic_light_states: 
            Optional parameter containing the state of the traffic lights to be visualized in the image. This parameter should only be used if the corresponding map contains traffic light static actors.
        conditional_agents:
            Optional parameter containing a list of agent IDs of conditional agents to be visualized in the image to distinguish themselves.
        ax: 
            A matplotlib Axes object used to plot the image. By default, an Axes object is created if a value of None is passed.
        numbers: 
            A list of agent ID's that should be plotted in the image. By default this value is set to None.
        direction_vec:
            Flag to determine if a vector showing the vehicles direction should be plotted in the image. By default this flag is set to True.
        velocity_vec: 
            Flag to determine if the a vector showing the vehicles velocity should be plotted in the animation. By default this flag is set to False.
        agent_face_colors:
            An optional parameter containing a list of either RGB tuples indicating the desired color of the agent with the corresponding index ID. A value of None in this list will use the default color. This value gets overwritten by the conditional agent color.
        agent_edge_colors:
            An optional parameter containing a list of either RGB tuples indicating the desired color of a border around the agent with the corresponding index ID. A value of None in this list will use the default color. This value gets overwritten by the conditional agent color.

        """
        self.initialize_recording(agent_states, agent_attributes,
                                  traffic_light_states=traffic_light_states,
                                  conditional_agents=conditional_agents)

        self._validate_agent_style_data(agent_face_colors,agent_edge_colors)

        self._plot_frame(idx=0, ax=ax, numbers=numbers, direction_vec=direction_vec,
                        velocity_vec=velocity_vec, plot_frame_number=False)

        self.reset_recording()

    @validate_arguments(config=dict(arbitrary_types_allowed=True))
    def animate_scene(
        self,
        output_name: Optional[str] = None,
        start_idx: int = 0, 
        end_idx: int = -1,
        ax: Optional[Axes] = None,
        numbers: Optional[List[int]] = None, 
        direction_vec: bool = True, 
        velocity_vec: bool = False,
        plot_frame_number: bool = False, 
        agent_face_colors: Optional[List[Optional[Tuple[float,float,float]]]] = None,
        agent_edge_colors: Optional[List[Optional[Tuple[float,float,float]]]] = None
    ) -> FuncAnimation:
        """
        Produce an animation of sequentially recorded steps. A matplotlib animation object can be returned and/or a gif saved of the scene.

        Parameters
        ----------
        output_name: 
            File name of the gif to which the animation will be saved.
        start_idx:
            The index of the time step from which the animation will begin. By default it is assumed all recorded steps are desired to be animated.
        end_idx:
            The index of the time step from which the animation will end. By default it is assumed all recorded steps are desired to be animated.
        ax: 
            A matplotlib Axes object used to plot the animation. By default, an Axes object is created if a value of None is passed.
        numbers: 
            A list of agent ID's that should be plotted in the image. By default this value is set to None.
        direction_vec: 
            Flag to determine if a vector showing the vehicles direction should be plotted in the animation. By default this flag is set to True.
        velocity_vec:
            Flag to determine if the a vector showing the vehicles velocity should be plotted in the animation. By default this flag is set to False.
        plot_frame_number: 
            Flag to determine if the frame numbers should be plotted in the animation. By default this flag is set to False.
        agent_face_colors:
            An optional parameter containing a list of either RGB tuples indicating the desired color of the agent with the corresponding index ID. A value of None in this list will use the default color. This value gets overwritten by the conditional agent color.
        agent_edge_colors:
            An optional parameter containing a list of either RGB tuples indicating the desired color of a border around the agent with the corresponding index ID. A value of None in this list will use the default color. This value gets overwritten by the conditional agent color.
        """

        self._validate_agent_style_data(agent_face_colors,agent_edge_colors)

        self._initialize_plot(ax=ax, numbers=numbers, direction_vec=direction_vec,
                              velocity_vec=velocity_vec, plot_frame_number=plot_frame_number)
        end_idx = len(self.agent_states_history) if end_idx == -1 else end_idx
        fig = self.current_ax.figure
        fig.set_size_inches(self._resolution[0] / self._dpi, self._resolution[1] / self._dpi, True)
=======
    def plot_scene(
        self,
        agent_states,
        agent_attributes,
        traffic_light_states=None,
        conditional_agents=None,
        ax=None,
        numbers=False,
        direction_vec=True,
        velocity_vec=False,
    ):
        self.initialize_recording(
            agent_states,
            agent_attributes,
            traffic_light_states=traffic_light_states,
            conditional_agents=conditional_agents,
        )

        self.plot_frame(
            idx=0,
            ax=ax,
            numbers=numbers,
            direction_vec=direction_vec,
            velocity_vec=velocity_vec,
            plot_frame_number=False,
        )

        self.reset_recording()

    def plot_frame(
        self,
        idx,
        ax=None,
        numbers=False,
        direction_vec=False,
        velocity_vec=False,
        plot_frame_number=False,
    ):
        self._initialize_plot(
            ax=ax,
            numbers=numbers,
            direction_vec=direction_vec,
            velocity_vec=velocity_vec,
            plot_frame_number=plot_frame_number,
        )
        self._update_frame_to(idx)

    def animate_scene(
        self,
        output_name=None,
        start_idx=0,
        end_idx=-1,
        ax=None,
        numbers=False,
        direction_vec=True,
        velocity_vec=False,
        plot_frame_number=False,
    ):
        self._initialize_plot(
            ax=ax,
            numbers=numbers,
            direction_vec=direction_vec,
            velocity_vec=velocity_vec,
            plot_frame_number=plot_frame_number,
        )
        end_idx = len(self.agent_states_history) if end_idx == -1 else end_idx
        fig = self.current_ax.figure
        fig.set_size_inches(
            self.resolution[0] / self.dpi, self.resolution[1] / self.dpi, True
        )
>>>>>>> a421ee96

        def animate(i):
            self._update_frame_to(i)

<<<<<<< HEAD
        ani = FuncAnimation(
            fig, animate, np.arange(start_idx, end_idx), interval=100)
        if output_name is not None:
            ani.save(f'{output_name}', writer='pillow', dpi=self._dpi)
        return ani

    def _transform_point_to_left_hand_coordinate_frame(self,x,orientation):
        t_x = 2*self.location_response.map_center.x - x
        if orientation >= 0:
            t_orientation = -orientation + math.pi
        else:
            t_orientation = -orientation - math.pi

        return t_x, t_orientation

    def _plot_frame(self, idx, ax=None, numbers=None, direction_vec=False,
                   velocity_vec=False, plot_frame_number=False):
        self._initialize_plot(ax=ax, numbers=numbers, direction_vec=direction_vec,
                              velocity_vec=velocity_vec, plot_frame_number=plot_frame_number)
        self._update_frame_to(idx)

    def _validate_agent_style_data(self,agent_face_colors,agent_edge_colors):
        if self.agent_attributes is not None: 
            if agent_face_colors is not None:
                if len(agent_face_colors) != len(self.agent_attributes):
                    raise Exception("Number of agent face colors does not match number of agents.")
            if agent_edge_colors is not None:
                if len(agent_edge_colors) != len(self.agent_attributes):
                    raise Exception("Number of agent edge colors does not match number of agents.")

        self.agent_face_colors = agent_face_colors
        self.agent_edge_colors = agent_edge_colors

    def _initialize_plot(self, ax=None, numbers=None, direction_vec=True,
                         velocity_vec=False, plot_frame_number=False):
=======
        ani = animation.FuncAnimation(
            fig, animate, np.arange(start_idx, end_idx), interval=100
        )
        if output_name is not None:
            ani.save(f"{output_name}", writer="pillow", dpi=self.dpi)
        return ani

    def _initialize_plot(
        self,
        ax=None,
        numbers=False,
        direction_vec=True,
        velocity_vec=False,
        plot_frame_number=False,
    ):
>>>>>>> a421ee96
        if ax is None:
            plt.clf()
            ax = plt.gca()
        if self._open_drive is None:
            ax.imshow(self.map_image, extent=self.extent)
        else:
<<<<<<< HEAD
            self._draw_xodr_map(ax)
            self.extent = (self.xy_offset[0] - self.fov / 2, self.xy_offset[0] + self.fov / 2) +\
                (self.xy_offset[1] - self.fov / 2, self.xy_offset[1] + self.fov / 2)
=======
            self._draw_xord_map(ax)
            self.extent = (
                self.map_center[0] - self.fov / 2,
                self.map_center[0] + self.fov / 2,
            ) + (self.map_center[1] - self.fov / 2, self.map_center[1] + self.fov / 2)
>>>>>>> a421ee96
            ax.set_xlim((self.extent[0], self.extent[1]))
            ax.set_ylim((self.extent[2], self.extent[3]))
        self.current_ax = ax

        self.dir_lines = {}
        self.v_lines = {}
        self.actor_boxes = {}
        self.traffic_light_boxes = {}
        self.box_labels = {}
        self.frame_label = None

        self.numbers = numbers
        self.direction_vec = direction_vec
        self.velocity_vec = velocity_vec
        self.plot_frame_number = plot_frame_number

        self._update_frame_to(0)

    def _get_color(self,agent_idx,color_list):
        c = None
        if color_list and color_list[agent_idx]:
            is_good_color_format = isinstance(color_list[agent_idx],tuple)
            for pc in color_list[agent_idx]:
                is_good_color_format *= isinstance(pc,float) and (0.0 <= pc <= 1.0)
            
            if not is_good_color_format:
                raise Exception(f"Expected color format is Tuple[float,float,float] with 0 <= float <= 1 but received {color_list[agent_idx]}.")
            c = color_list[agent_idx]

        return c

    def _update_frame_to(self, frame_idx):
        for i, (agent, agent_attribute) in enumerate(
            zip(self.agent_states_history[frame_idx], self.agent_attributes)
        ):
            self._update_agent(i, agent, agent_attribute)

        if self.traffic_lights_history[frame_idx] is not None:
            for light_id, light_state in self.traffic_lights_history[frame_idx].items():
                self._plot_traffic_light(light_id, light_state)

        if self.plot_frame_number:
            if self.frame_label is None:
                self.frame_label = self.current_ax.text(
                    self.extent[0], self.extent[2], str(frame_idx), c="r", fontsize=18
                )
            else:
                self.frame_label.set_text(str(frame_idx))

        if self._open_drive is None:
            self.current_ax.set_xlim(*self.extent[0:2])
            self.current_ax.set_ylim(*self.extent[2:4])

    def _update_agent(self, agent_idx, agent, agent_attribute):
        l, w = agent_attribute.length, agent_attribute.width
        if agent_attribute.agent_type == "pedestrian":
            l, w = 1.5, 1.5
        x, y = agent.center.x, agent.center.y
        v = agent.speed
        psi = agent.orientation
<<<<<<< HEAD

        if self._left_hand_coordinates:
            x, psi = self._transform_point_to_left_hand_coordinate_frame(x,psi)

        box = np.array([
            [0, 0], [l * 0.5, 0],  # direction vector
            [0, 0], [v * 0.5, 0],  # speed vector at (0.5 m / s ) / m
        ])
=======
        box = np.array(
            [
                [0, 0],
                [l * 0.5, 0],  # direction vector
                [0, 0],
                [v * 0.5, 0],  # speed vector at (0.5 m / s ) / m
            ]
        )
>>>>>>> a421ee96
        box = np.matmul(rot(psi), box.T).T + np.array([[x, y]])
        if self.direction_vec:
            if agent_idx not in self.dir_lines:
                self.dir_lines[agent_idx] = self.current_ax.plot(
                    box[0:2, 0], box[0:2, 1], lw=2.0, c=self.dir_c
                )[
                    0
                ]  # plot the direction vector
            else:
                self.dir_lines[agent_idx].set_xdata(box[0:2, 0])
                self.dir_lines[agent_idx].set_ydata(box[0:2, 1])

        if self.velocity_vec:
            if agent_idx not in self.v_lines:
                self.v_lines[agent_idx] = self.current_ax.plot(
                    box[2:4, 0], box[2:4, 1], lw=1.5, c=self.v_c
                )[
                    0
                ]  # plot the speed
            else:
                self.v_lines[agent_idx].set_xdata(box[2:4, 0])
                self.v_lines[agent_idx].set_ydata(box[2:4, 1])
<<<<<<< HEAD
        if self.numbers is not None and agent_idx in self.numbers:
=======
        if (type(self.numbers) == bool and self.numbers) or (
            type(self.numbers) == list and agent_idx in self.numbers
        ):
>>>>>>> a421ee96
            if agent_idx not in self.box_labels:
                self.box_labels[agent_idx] = self.current_ax.text(
                    x, y, str(agent_idx), c="r", fontsize=18
                )
                self.box_labels[agent_idx].set_clip_on(True)
            else:
                self.box_labels[agent_idx].set_x(x)
                self.box_labels[agent_idx].set_y(y)

<<<<<<< HEAD
        lw = 1
        fc = self._get_color(agent_idx,self.agent_face_colors)
        if fc is None:
            if agent_idx in self.conditional_agents:
                fc = self.cond_c
            else:
                fc = self.agent_c
        ec = self._get_color(agent_idx,self.agent_edge_colors)
        if ec is None:
            lw = 0
            ec = fc

        rect = Rectangle((x - l / 2, y - w / 2), l, w, angle=psi *
                         180 / np.pi, rotation_point='center', fc=fc, ec=ec, lw=lw)
=======
        if agent_idx in self.conditional_agents:
            c = self.cond_c
        else:
            if agent_attribute.agent_type == "pedestrian":
                c = self.agent_ped_c
            else: 
                c = self.agent_c

        rect = Rectangle(
            (x - l / 2, y - w / 2),
            l,
            w,
            angle=psi * 180 / np.pi,
            rotation_point="center",
            fc=c,
            lw=0,
        )
>>>>>>> a421ee96
        if agent_idx in self.actor_boxes:
            self.actor_boxes[agent_idx].remove()
        self.actor_boxes[agent_idx] = rect
        self.actor_boxes[agent_idx].set_clip_on(True)
        self.current_ax.add_patch(self.actor_boxes[agent_idx])

    def _plot_traffic_light(self, light_id, light_state):
        light = self.traffic_lights[light_id]
        x, y = light.center.x, light.center.y
        psi = light.orientation
        l, w = max(light.length,1.0), max(light.width,1.0)

        if self._left_hand_coordinates:
            x, psi = self._transform_point_to_left_hand_coordinate_frame(x,psi)

        rect = Rectangle(
            (x - l / 2, y - w / 2),
            l,
            w,
            angle=psi * 180 / np.pi,
            rotation_point="center",
            fc=self.traffic_light_colors[light_state],
            lw=0,
        )
        if light_id in self.traffic_light_boxes:
            self.traffic_light_boxes[light_id].remove()
        self.current_ax.add_patch(rect)
        self.traffic_light_boxes[light_id] = rect

    def _draw_xodr_map(self, ax, extras=False):
        """
        This function plots the parsed xodr map
        the `odrplot` of `esmini` is used for plotting and parsing xodr
        https: // esmini.github.io/  # _tools_overview
        """
        with open(self._open_drive) as f:
            reader = csv.reader(f, skipinitialspace=True)
            positions = list(reader)

        ref_x = []
        ref_y = []
        ref_z = []
        ref_h = []

        lane_x = []
        lane_y = []
        lane_z = []
        lane_h = []

        border_x = []
        border_y = []
        border_z = []
        border_h = []

        road_id = []
        road_id_x = []
        road_id_y = []

        road_start_dots_x = []
        road_start_dots_y = []

        road_end_dots_x = []
        road_end_dots_y = []

        lane_section_dots_x = []
        lane_section_dots_y = []

        arrow_dx = []
        arrow_dy = []

        current_road_id = None
        current_lane_id = None
        current_lane_section = None
        new_lane_section = False

        for i in range(len(positions) + 1):

            if i < len(positions):
                pos = positions[i]

            # plot road id before going to next road
            if i == len(positions) or (
                pos[0] == "lane" and i > 0 and current_lane_id == "0"
            ):

                if current_lane_section == "0":
                    road_id.append(int(current_road_id))
                    index = int(len(ref_x[-1]) / 3.0)
                    h = ref_h[-1][index]
                    road_id_x.append(
                        ref_x[-1][index]
                        + (text_x_offset * math.cos(h) - text_y_offset * math.sin(h))
                    )
                    road_id_y.append(
                        ref_y[-1][index]
                        + (text_x_offset * math.sin(h) + text_y_offset * math.cos(h))
                    )
                    road_start_dots_x.append(ref_x[-1][0])
                    road_start_dots_y.append(ref_y[-1][0])
                    if len(ref_x) > 0:
                        arrow_dx.append(ref_x[-1][1] - ref_x[-1][0])
                        arrow_dy.append(ref_y[-1][1] - ref_y[-1][0])
                    else:
                        arrow_dx.append(0)
                        arrow_dy.append(0)

                lane_section_dots_x.append(ref_x[-1][-1])
                lane_section_dots_y.append(ref_y[-1][-1])

            if i == len(positions):
                break

            if pos[0] == "lane":
                current_road_id = pos[1]
                current_lane_section = pos[2]
                current_lane_id = pos[3]
                if pos[3] == "0":
                    ltype = "ref"
                    ref_x.append([])
                    ref_y.append([])
                    ref_z.append([])
                    ref_h.append([])

                elif pos[4] == "no-driving":
                    ltype = "border"
                    border_x.append([])
                    border_y.append([])
                    border_z.append([])
                    border_h.append([])
                else:
                    ltype = "lane"
                    lane_x.append([])
                    lane_y.append([])
                    lane_z.append([])
                    lane_h.append([])
            else:
                if ltype == "ref":
                    ref_x[-1].append(float(pos[0]))
                    ref_y[-1].append(float(pos[1]))
                    ref_z[-1].append(float(pos[2]))
                    ref_h[-1].append(float(pos[3]))

                elif ltype == "border":
                    border_x[-1].append(float(pos[0]))
                    border_y[-1].append(float(pos[1]))
                    border_z[-1].append(float(pos[2]))
                    border_h[-1].append(float(pos[3]))
                else:
                    lane_x[-1].append(float(pos[0]))
                    lane_y[-1].append(float(pos[1]))
                    lane_z[-1].append(float(pos[2]))
                    lane_h[-1].append(float(pos[3]))

        # plot driving lanes in blue
        for i in range(len(lane_x)):
            ax.plot(lane_x[i], lane_y[i], linewidth=1.0, color="#222222")

        # plot road ref line segments
        for i in range(len(ref_x)):
            ax.plot(ref_x[i], ref_y[i], linewidth=2.0, color="#BB5555")

        # plot border lanes in gray
        for i in range(len(border_x)):
            ax.plot(border_x[i], border_y[i], linewidth=1.0, color="#AAAAAA")

        if extras:
            # plot red dots indicating lane dections
            for i in range(len(lane_section_dots_x)):
                ax.plot(
                    lane_section_dots_x[i],
                    lane_section_dots_y[i],
                    "o",
                    ms=4.0,
                    color="#BB5555",
                )

            for i in range(len(road_start_dots_x)):
                # plot a yellow dot at start of each road
                ax.plot(
                    road_start_dots_x[i],
                    road_start_dots_y[i],
                    "o",
                    ms=5.0,
                    color="#BBBB33",
                )
                # and an arrow indicating road direction
                ax.arrow(
                    road_start_dots_x[i],
                    road_start_dots_y[i],
                    arrow_dx[i],
                    arrow_dy[i],
                    width=0.1,
                    head_width=1.0,
                    color="#BB5555",
                )
            # plot road id numbers
            for i in range(len(road_id)):
                ax.text(
                    road_id_x[i],
                    road_id_y[i],
                    road_id[i],
                    size=text_size,
                    ha="center",
                    va="center",
                    color="#3333BB",
                )

        return None<|MERGE_RESOLUTION|>--- conflicted
+++ resolved
@@ -1,28 +1,18 @@
-import asyncio
 import json
 import os
 import re
-<<<<<<< HEAD
-import logging
-from typing import Dict, Optional, List, Tuple, Any
-from requests import Response
-from requests.auth import AuthBase
-from requests.adapters import HTTPAdapter, Retry
-from pydantic import validate_arguments, BaseModel, ConfigDict
-=======
 import numpy as np
 import csv
 import math
 import logging
 import random
-
 import time
 
-from typing import Dict, Optional, List, Tuple
+from typing import Dict, Optional, List, Tuple, Any
 from tqdm.contrib import tmap
 from itertools import product
 from copy import deepcopy
-from pydantic import validate_call
+from pydantic import validate_call, validate_arguments, BaseModel, ConfigDict
 
 import requests
 from requests import Response
@@ -32,35 +22,22 @@
 import matplotlib.pyplot as plt
 from matplotlib.patches import Rectangle
 from matplotlib import animation
->>>>>>> a421ee96
-
-import invertedai as iai
-import invertedai.api
-import invertedai.api.config
-from invertedai.common import AgentState, AgentAttributes, TrafficLightState, StaticMapActor, Image, Point
-from invertedai.api.location import LocationResponse
-from invertedai import error
-<<<<<<< HEAD
-from invertedai.future import to_thread
-
 import matplotlib.pyplot as plt
 from matplotlib.patches import Rectangle
 from matplotlib.animation import FuncAnimation
 from matplotlib.axes import Axes
 from matplotlib import transforms
-from tqdm.contrib import tmap
-from itertools import product
-
-import numpy as np
-import csv
-import math
-from copy import deepcopy
-=======
-from invertedai.common import AgentState, AgentAttributes, StaticMapActor, TrafficLightStatesDict, Point, RecurrentState
+
+import invertedai as iai
+import invertedai.api
+import invertedai.api.config
+from invertedai import error
+from invertedai.common import AgentState, AgentAttributes, TrafficLightState, TrafficLightStatesDict, StaticMapActor, Image, Point, RecurrentState
 from invertedai.future import to_thread
 from invertedai.error import InvertedAIError
 from invertedai.api.initialize import InitializeResponse
->>>>>>> a421ee96
+from invertedai.api.location import LocationResponse
+
 
 H_SCALE = 10
 text_x_offset = 0
@@ -703,13 +680,10 @@
     return np.array([[np.cos(rot), -np.sin(rot)], [np.sin(rot), np.cos(rot)]])
 
 
-<<<<<<< HEAD
-
 class ScenePlotter():
     """
     A class providing features for handling the data visualization of a scene involving IAI data.
     """
-    @validate_arguments
     def __init__(
         self,
         map_image: Optional[np.array] = None,
@@ -758,21 +732,8 @@
         :func:`location_info`
         """
 
-        self.location_response = location_response
         self._left_hand_coordinates = left_hand_coordinates
-=======
-class ScenePlotter:
-    def __init__(
-        self,
-        map_image=None,
-        fov=None,
-        xy_offset=None,
-        static_actors=None,
-        open_drive=None,
-        resolution=(640, 480),
-        dpi=100,
-    ):
->>>>>>> a421ee96
+
         self.conditional_agents = None
         self.agent_attributes = None
         self.traffic_lights_history = None
@@ -783,31 +744,15 @@
         self._resolution = resolution
         
         self.map_image = map_image
-<<<<<<< HEAD
         self.fov = fov
         self.xy_offset = xy_offset
         self.static_actors = static_actors
 
-        self.traffic_lights = {static_actor.actor_id: static_actor for static_actor in self.static_actors if static_actor.agent_type == 'traffic-light'}
+        self.traffic_lights = {static_actor.actor_id: static_actor for static_actor in self.static_actors if static_actor.agent_type == 'traffic_light'}
 
         if self._open_drive is None:
             self.extent = (- self.fov / 2 + self.xy_offset[0], self.fov / 2 + self.xy_offset[0]) + \
                 (- self.fov / 2 + self.xy_offset[1], self.fov / 2 + self.xy_offset[1])
-=======
-        if not open_drive:
-            self.extent = (
-                -self.fov / 2 + xy_offset[0],
-                self.fov / 2 + xy_offset[0],
-            ) + (-self.fov / 2 + xy_offset[1], self.fov / 2 + xy_offset[1])
-        else:
-            self.map_center = xy_offset
-
-        self.traffic_lights = {
-            static_actor.actor_id: static_actor
-            for static_actor in static_actors
-            if static_actor.agent_type == "traffic_light"
-        }
->>>>>>> a421ee96
 
         self.traffic_light_colors = {
             "red": (1.0, 0.0, 0.0),
@@ -836,7 +781,6 @@
 
         self.reset_recording()
 
-<<<<<<< HEAD
     @validate_arguments
     def initialize_recording(
         self,
@@ -859,15 +803,7 @@
         conditional_agents:
             Optional parameter containing a list of agent IDs corresponding to conditional agents to be visualized to distinguish themselves.
         """
-=======
-    def initialize_recording(
-        self,
-        agent_states,
-        agent_attributes,
-        traffic_light_states=None,
-        conditional_agents=None,
-    ):
->>>>>>> a421ee96
+
         self.agent_states_history = [agent_states]
         self.traffic_lights_history = [traffic_light_states]
         self.agent_attributes = agent_attributes
@@ -909,7 +845,6 @@
         self.agent_states_history.append(agent_states)
         self.traffic_lights_history.append(traffic_light_states)
 
-<<<<<<< HEAD
     @validate_arguments(config=dict(arbitrary_types_allowed=True))
     def plot_scene(
         self,
@@ -1010,83 +945,10 @@
         end_idx = len(self.agent_states_history) if end_idx == -1 else end_idx
         fig = self.current_ax.figure
         fig.set_size_inches(self._resolution[0] / self._dpi, self._resolution[1] / self._dpi, True)
-=======
-    def plot_scene(
-        self,
-        agent_states,
-        agent_attributes,
-        traffic_light_states=None,
-        conditional_agents=None,
-        ax=None,
-        numbers=False,
-        direction_vec=True,
-        velocity_vec=False,
-    ):
-        self.initialize_recording(
-            agent_states,
-            agent_attributes,
-            traffic_light_states=traffic_light_states,
-            conditional_agents=conditional_agents,
-        )
-
-        self.plot_frame(
-            idx=0,
-            ax=ax,
-            numbers=numbers,
-            direction_vec=direction_vec,
-            velocity_vec=velocity_vec,
-            plot_frame_number=False,
-        )
-
-        self.reset_recording()
-
-    def plot_frame(
-        self,
-        idx,
-        ax=None,
-        numbers=False,
-        direction_vec=False,
-        velocity_vec=False,
-        plot_frame_number=False,
-    ):
-        self._initialize_plot(
-            ax=ax,
-            numbers=numbers,
-            direction_vec=direction_vec,
-            velocity_vec=velocity_vec,
-            plot_frame_number=plot_frame_number,
-        )
-        self._update_frame_to(idx)
-
-    def animate_scene(
-        self,
-        output_name=None,
-        start_idx=0,
-        end_idx=-1,
-        ax=None,
-        numbers=False,
-        direction_vec=True,
-        velocity_vec=False,
-        plot_frame_number=False,
-    ):
-        self._initialize_plot(
-            ax=ax,
-            numbers=numbers,
-            direction_vec=direction_vec,
-            velocity_vec=velocity_vec,
-            plot_frame_number=plot_frame_number,
-        )
-        end_idx = len(self.agent_states_history) if end_idx == -1 else end_idx
-        fig = self.current_ax.figure
-        fig.set_size_inches(
-            self.resolution[0] / self.dpi, self.resolution[1] / self.dpi, True
-        )
->>>>>>> a421ee96
 
         def animate(i):
             self._update_frame_to(i)
 
-<<<<<<< HEAD
         ani = FuncAnimation(
             fig, animate, np.arange(start_idx, end_idx), interval=100)
         if output_name is not None:
@@ -1122,40 +984,16 @@
 
     def _initialize_plot(self, ax=None, numbers=None, direction_vec=True,
                          velocity_vec=False, plot_frame_number=False):
-=======
-        ani = animation.FuncAnimation(
-            fig, animate, np.arange(start_idx, end_idx), interval=100
-        )
-        if output_name is not None:
-            ani.save(f"{output_name}", writer="pillow", dpi=self.dpi)
-        return ani
-
-    def _initialize_plot(
-        self,
-        ax=None,
-        numbers=False,
-        direction_vec=True,
-        velocity_vec=False,
-        plot_frame_number=False,
-    ):
->>>>>>> a421ee96
         if ax is None:
             plt.clf()
             ax = plt.gca()
         if self._open_drive is None:
             ax.imshow(self.map_image, extent=self.extent)
         else:
-<<<<<<< HEAD
             self._draw_xodr_map(ax)
             self.extent = (self.xy_offset[0] - self.fov / 2, self.xy_offset[0] + self.fov / 2) +\
                 (self.xy_offset[1] - self.fov / 2, self.xy_offset[1] + self.fov / 2)
-=======
-            self._draw_xord_map(ax)
-            self.extent = (
-                self.map_center[0] - self.fov / 2,
-                self.map_center[0] + self.fov / 2,
-            ) + (self.map_center[1] - self.fov / 2, self.map_center[1] + self.fov / 2)
->>>>>>> a421ee96
+
             ax.set_xlim((self.extent[0], self.extent[1]))
             ax.set_ylim((self.extent[2], self.extent[3]))
         self.current_ax = ax
@@ -1200,7 +1038,11 @@
         if self.plot_frame_number:
             if self.frame_label is None:
                 self.frame_label = self.current_ax.text(
-                    self.extent[0], self.extent[2], str(frame_idx), c="r", fontsize=18
+                    self.extent[0], 
+                    self.extent[2], 
+                    str(frame_idx), 
+                    c="r", 
+                    fontsize=18
                 )
             else:
                 self.frame_label.set_text(str(frame_idx))
@@ -1216,7 +1058,6 @@
         x, y = agent.center.x, agent.center.y
         v = agent.speed
         psi = agent.orientation
-<<<<<<< HEAD
 
         if self._left_hand_coordinates:
             x, psi = self._transform_point_to_left_hand_coordinate_frame(x,psi)
@@ -1225,24 +1066,16 @@
             [0, 0], [l * 0.5, 0],  # direction vector
             [0, 0], [v * 0.5, 0],  # speed vector at (0.5 m / s ) / m
         ])
-=======
-        box = np.array(
-            [
-                [0, 0],
-                [l * 0.5, 0],  # direction vector
-                [0, 0],
-                [v * 0.5, 0],  # speed vector at (0.5 m / s ) / m
-            ]
-        )
->>>>>>> a421ee96
+
         box = np.matmul(rot(psi), box.T).T + np.array([[x, y]])
         if self.direction_vec:
             if agent_idx not in self.dir_lines:
                 self.dir_lines[agent_idx] = self.current_ax.plot(
-                    box[0:2, 0], box[0:2, 1], lw=2.0, c=self.dir_c
-                )[
-                    0
-                ]  # plot the direction vector
+                    box[0:2, 0],
+                    box[0:2, 1], 
+                    lw=2.0, 
+                    c=self.dir_c
+                )[0]  # plot the direction vector
             else:
                 self.dir_lines[agent_idx].set_xdata(box[0:2, 0])
                 self.dir_lines[agent_idx].set_ydata(box[0:2, 1])
@@ -1250,30 +1083,29 @@
         if self.velocity_vec:
             if agent_idx not in self.v_lines:
                 self.v_lines[agent_idx] = self.current_ax.plot(
-                    box[2:4, 0], box[2:4, 1], lw=1.5, c=self.v_c
-                )[
-                    0
-                ]  # plot the speed
+                    box[2:4, 0], 
+                    box[2:4, 1], 
+                    lw=1.5, 
+                    c=self.v_c
+                )[0]  # plot the speed
             else:
                 self.v_lines[agent_idx].set_xdata(box[2:4, 0])
                 self.v_lines[agent_idx].set_ydata(box[2:4, 1])
-<<<<<<< HEAD
+        
         if self.numbers is not None and agent_idx in self.numbers:
-=======
-        if (type(self.numbers) == bool and self.numbers) or (
-            type(self.numbers) == list and agent_idx in self.numbers
-        ):
->>>>>>> a421ee96
             if agent_idx not in self.box_labels:
                 self.box_labels[agent_idx] = self.current_ax.text(
-                    x, y, str(agent_idx), c="r", fontsize=18
+                    x, 
+                    y, 
+                    str(agent_idx), 
+                    c="r", 
+                    fontsize=18
                 )
                 self.box_labels[agent_idx].set_clip_on(True)
             else:
                 self.box_labels[agent_idx].set_x(x)
                 self.box_labels[agent_idx].set_y(y)
 
-<<<<<<< HEAD
         lw = 1
         fc = self._get_color(agent_idx,self.agent_face_colors)
         if fc is None:
@@ -1286,27 +1118,17 @@
             lw = 0
             ec = fc
 
-        rect = Rectangle((x - l / 2, y - w / 2), l, w, angle=psi *
-                         180 / np.pi, rotation_point='center', fc=fc, ec=ec, lw=lw)
-=======
-        if agent_idx in self.conditional_agents:
-            c = self.cond_c
-        else:
-            if agent_attribute.agent_type == "pedestrian":
-                c = self.agent_ped_c
-            else: 
-                c = self.agent_c
-
         rect = Rectangle(
-            (x - l / 2, y - w / 2),
-            l,
-            w,
-            angle=psi * 180 / np.pi,
-            rotation_point="center",
-            fc=c,
-            lw=0,
+            (x - l / 2, y - w / 2), 
+            l, 
+            w, 
+            angle=psi * 180 / np.pi, 
+            rotation_point='center', 
+            fc=fc, 
+            ec=ec, 
+            lw=lw
         )
->>>>>>> a421ee96
+
         if agent_idx in self.actor_boxes:
             self.actor_boxes[agent_idx].remove()
         self.actor_boxes[agent_idx] = rect
