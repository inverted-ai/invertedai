from typing import List, Optional, Tuple
import random

from invertedai import drive, initialize
from invertedai.common import AgentState, InfractionIndicators, Image


class BasicCosimulation:
    """
    Stateful wrapper around the Inverted AI API to simplify co-simulation.
    All arguments to :func:`initialize` can be passed to the constructor here
    and a sufficient combination of them must be passed as required by :func:`initialize`.
    This wrapper caches static agent attributes and propagates the recurrent state,
    so that only states of ego agents and NPCs need to be exchanged with it to
    perform co-simulation. Typically, each time step requires a single call to
    :func:`self.npc_states` and a single call to :func:`self.step`.

    This wrapper only supports a minimal co-simulation functionality.
    For more advanced use cases, call :func:`initialize` and :func:`drive` directly.

    :param location: Location name as expected by :func:`initialize`.
    :param ego_agent_mask: List indicating which agent is ego, meaning that it is
        controlled by you externally. The order in this list should be the same as that
        used in arguments to :func:`initialize`.
    :param monitor_infraction: Whether to monitor driving infractions, at a small increase
        in latency and payload size.
    :param get_birdview: Whether to render the bird's eye view of the simulation state
        at each time step. It drastically increases the payload received from Inverted AI
        servers and therefore slows down the simulation - use only for debugging.
    :param random_seed: Controls the stochastic aspects of simulation for reproducibility.
    """

    def __init__(
        self,
        location: str,
        ego_agent_mask: Optional[List[bool]] = None,
        monitor_infractions: bool = False,
        get_birdview: bool = False,
        random_seed: Optional[int] = None,
        # sufficient arguments to initialize must also be included
        **kwargs,
    ):
        self._location = location
        self.rng = random.Random(random_seed)
        response = initialize(
            location=location,
            get_birdview=get_birdview,
            get_infractions=monitor_infractions,
            random_seed=self.rng.randint(0, int(9e6)),
            **kwargs,
        )
        if monitor_infractions and (response.infractions is not None):
            self._infractions = response.infractions
        else:
            self._infractions = None
        self._agent_count = len(
            response.agent_attributes
        )  # initialize may produce different agent count
        self._agent_attributes = response.agent_attributes
        self._agent_states = response.agent_states
        self._recurrent_states = response.recurrent_states
        self._monitor_infractions = monitor_infractions
        self._get_birdview = get_birdview
        self._birdview = None
<<<<<<< HEAD
        if self._get_birdview:
            self._birdview = response.birdview
        if ego_agent_mask is None:
            self._ego_agent_mask = [False] * self._agent_count
        else:
            self._ego_agent_mask = ego_agent_mask[:self._agent_count]
        # initialize might not return the exact number of agents requested,
        # in which case we need to adjust the ego agent mask
        if len(self._ego_agent_mask) > self._agent_count:
            self._ego_agent_mask = self._ego_agent_mask[:self._agent_count]
=======
        # initialize might not return the exact number of agents requested,
        # in which case we need to adjust the ego agent mask
        if ego_agent_mask is None:
            self._ego_agent_mask = [False] * self._agent_count
        else:
            self._ego_agent_mask = ego_agent_mask[: self._agent_count]
>>>>>>> ee4218cd
        if len(self._ego_agent_mask) < self._agent_count:
            self._ego_agent_mask += [False] * (self._agent_count - len(self._ego_agent_mask))
        self._time_step = 0

    @property
    def location(self) -> str:
        """
        Location name as recognized by Inverted AI API.
        """
        return self._location

    @property
    def agent_count(self) -> int:
        """
        The total number of agents, both ego and NPCs.
        """
        return self._agent_count

    @property
    def agent_states(self) -> List[AgentState]:
        """
        The predicted states for all agents, including ego.
        """
        return self._agent_states

    @property
    def ego_agent_mask(self) -> List[bool]:
        """
        Lists which agents are ego, which means that you control them externally.
        It can be updated during the simulation, but see caveats in user guide
        regarding the quality of resulting predictions.
        """
        return self._ego_agent_mask

    @ego_agent_mask.setter
    def ego_agent_mask(self, value):
        self.ego_agent_mask = value

    @property
    def ego_states(self):
        return [d for d, s in zip(self._agent_states, self._ego_agent_mask) if s]

    @property
    def infractions(self) -> Optional[List[InfractionIndicators]]:
        """
        If `monitor_infractions` was set in the constructor,
        lists infractions currently committed by each agent, including ego agents.
        """
        return self._infractions

    @property
    def infraction_rates(self) -> Optional[Tuple[float, float, float]]:
        """
        If `monitor_infractions` was set in the constructor,
        returns "collisions", "offroad", and "wrong_way" infraction rates of the current time step.
        """
        if self._infractions is not None:
            agent_nums = len(self._infractions)
            collisions = sum([inf.collisions for inf in self._infractions]) / agent_nums
            offroad = sum([inf.offroad for inf in self._infractions]) / agent_nums
            wrong_way = sum([inf.wrong_way for inf in self._infractions]) / agent_nums
            return collisions, offroad, wrong_way
        else:
            return None

    @property
    def birdview(self) -> Image:
        """
        If `get_birdview` was set in the constructor,
        this is the image showing the current state of the simulation.
        """
        return self._birdview

    @property
    def npc_states(self) -> List[AgentState]:
        """
        Returns the predicted states of NPCs (non-ego agents) in order.
        The predictions for ego agents are excluded.
        """
        npc_states = []
        for (i, s) in enumerate(self._agent_states):
            if not self._ego_agent_mask[i]:
                npc_states.append(s)
        return npc_states

    def step(self, current_ego_agent_states: List[AgentState]) -> None:
        """
        Calls :func:`drive` to advance the simulation by one time step.
        Current states of ego agents need to be provided to synchronize with
        your local simulator.

        :param current_ego_agent_states:  States of ego agents before the step.
        :return: None - call :func:`self.npc_states` to retrieve predictions.
        """
        self._update_ego_states(current_ego_agent_states)
        response = drive(
            location=self.location,
            agent_attributes=self._agent_attributes,
            agent_states=self.agent_states,
            recurrent_states=self._recurrent_states,
            get_infractions=self._monitor_infractions,
            get_birdview=self._get_birdview,
            random_seed=self.rng.randint(0, int(9e6)),
        )
        self._agent_states = response.agent_states
        self._recurrent_states = response.recurrent_states
        if self._monitor_infractions and (response.infractions is not None):
            self._infractions = response.infractions
        if self._get_birdview:
            self._birdview = response.birdview
        self._time_step += 1

    def _update_ego_states(self, ego_agent_states):
        new_states = []
        ego_idx = 0
        for (i, s) in enumerate(self.agent_states):
            if self.ego_agent_mask[i]:
                new_states.append(ego_agent_states[ego_idx])
                ego_idx += 1
            else:
                new_states.append(self.agent_states[i])
        self._agent_states = new_states<|MERGE_RESOLUTION|>--- conflicted
+++ resolved
@@ -41,12 +41,12 @@
         **kwargs,
     ):
         self._location = location
-        self.rng = random.Random(random_seed)
+        self.rng = None if random_seed is None else random.Random(random_seed)
         response = initialize(
             location=location,
             get_birdview=get_birdview,
             get_infractions=monitor_infractions,
-            random_seed=self.rng.randint(0, int(9e6)),
+            random_seed=None if self.rng is None else self.rng.randint(0, int(9e6)),
             **kwargs,
         )
         if monitor_infractions and (response.infractions is not None):
@@ -60,11 +60,8 @@
         self._agent_states = response.agent_states
         self._recurrent_states = response.recurrent_states
         self._monitor_infractions = monitor_infractions
+        self._birdview = response.birdview if get_birdview else None
         self._get_birdview = get_birdview
-        self._birdview = None
-<<<<<<< HEAD
-        if self._get_birdview:
-            self._birdview = response.birdview
         if ego_agent_mask is None:
             self._ego_agent_mask = [False] * self._agent_count
         else:
@@ -73,14 +70,6 @@
         # in which case we need to adjust the ego agent mask
         if len(self._ego_agent_mask) > self._agent_count:
             self._ego_agent_mask = self._ego_agent_mask[:self._agent_count]
-=======
-        # initialize might not return the exact number of agents requested,
-        # in which case we need to adjust the ego agent mask
-        if ego_agent_mask is None:
-            self._ego_agent_mask = [False] * self._agent_count
-        else:
-            self._ego_agent_mask = ego_agent_mask[: self._agent_count]
->>>>>>> ee4218cd
         if len(self._ego_agent_mask) < self._agent_count:
             self._ego_agent_mask += [False] * (self._agent_count - len(self._ego_agent_mask))
         self._time_step = 0
@@ -131,17 +120,15 @@
         """
         return self._infractions
 
-    @property
-    def infraction_rates(self) -> Optional[Tuple[float, float, float]]:
+    def get_infraction(self) -> Optional[Tuple[float, float, float]]:
         """
         If `monitor_infractions` was set in the constructor,
         returns "collisions", "offroad", and "wrong_way" infraction rates of the current time step.
         """
         if self._infractions is not None:
-            agent_nums = len(self._infractions)
-            collisions = sum([inf.collisions for inf in self._infractions]) / agent_nums
-            offroad = sum([inf.offroad for inf in self._infractions]) / agent_nums
-            wrong_way = sum([inf.wrong_way for inf in self._infractions]) / agent_nums
+            collisions = sum([inf.collisions for inf in self._infractions])
+            offroad = sum([inf.offroad for inf in self._infractions])
+            wrong_way = sum([inf.wrong_way for inf in self._infractions])
             return collisions, offroad, wrong_way
         else:
             return None
@@ -183,7 +170,7 @@
             recurrent_states=self._recurrent_states,
             get_infractions=self._monitor_infractions,
             get_birdview=self._get_birdview,
-            random_seed=self.rng.randint(0, int(9e6)),
+            random_seed=None if self.rng is None else self.rng.randint(0, int(9e6)),
         )
         self._agent_states = response.agent_states
         self._recurrent_states = response.recurrent_states
