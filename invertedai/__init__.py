--- conflicted
+++ resolved
@@ -1,10 +1,6 @@
 import os
 from dotenv import load_dotenv
-<<<<<<< HEAD
 from invertedai.api_resources import drive, initialize, get_map, avaialbe_maps
-=======
-from invertedai.api_resources import drive, initialize, get_map
->>>>>>> a8965ac9
 from invertedai.utils import Jupyter_Render, IAILogger, Session
 
 load_dotenv()
@@ -20,16 +16,12 @@
 
 session = Session(api_key)
 add_apikey = session.add_apikey
-<<<<<<< HEAD
 model_resources = {
     "initialize": ("get", "/initialize"),
     "drive": ("post", "/drive"),
     "get_map": ("get", "/map"),
     "available_maps": ("get", "/available_maps"),
 }
-=======
-model_resources = {"initialize": ("get", "/initialize"), "drive": ("post", "/drive"), "map": ("get", "/map")}
->>>>>>> a8965ac9
 try:
     from invertedai.simulators import CarlaEnv, CarlaSimulationConfig
 except:
