import sys
import pytest

sys.path.insert(0, "../../")
import invertedai as iai
from invertedai.api.initialize import initialize
from invertedai.api.drive import drive, DriveResponse
from invertedai.api.location import location_info
from invertedai.api.light import light
from invertedai.common import Point, AgentProperties
from invertedai.error import InvalidRequestError


def recurrent_states_helper(states_to_extend):
    result = [0.0] * 128
    result.extend(states_to_extend)
    return result


positive_tests_old = [
    ("carla:Town04",
     None,
     None,
     False, 5),
    ("canada:drake_street_and_pacific_blvd",
     None,
     [dict(agent_type='car'),
      dict(),
      dict(agent_type='car'),
      dict()],
     False, 5),
    ("canada:drake_street_and_pacific_blvd",
     None,
     [dict(agent_type='car'),
      dict(),
      dict(agent_type='pedestrian'),
      dict()],
     False, 5),
    ("canada:drake_street_and_pacific_blvd",
     None,
     [dict(agent_type='pedestrian'),
      dict(agent_type='pedestrian'),
      dict(agent_type='pedestrian'),
      dict(agent_type='pedestrian')],
     False, 5),
    ("canada:ubc_roundabout",
     [[dict(center=dict(x=60.82, y=1.22), orientation=0.63, speed=11.43),
       dict(center=dict(x=-36.88, y=-33.93), orientation=-2.64, speed=9.43)]],
     [dict(length=5.3, width=2.25, rear_axis_offset=2.01, agent_type='car'),
      dict(length=6.29, width=2.56, rear_axis_offset=2.39, agent_type='car'),
      dict(agent_type='car')],
     False, None),
    ("canada:ubc_roundabout",
     [[dict(center=dict(x=60.82, y=1.22), orientation=0.63, speed=11.43),
       dict(center=dict(x=-36.88, y=-33.93), orientation=-2.64, speed=9.43)],
      [dict(center=dict(x=62.82, y=3.22), orientation=0.63, speed=11.43),
       dict(center=dict(x=-34.88, y=-31.93), orientation=-2.64, speed=9.43)]],
     [dict(length=5.3, width=2.25, rear_axis_offset=2.01, agent_type='car'),
      dict(length=6.29, width=2.56, rear_axis_offset=2.39, agent_type='car'),
      dict(agent_type='car'),
      dict(agent_type='car')],
     False, None),
     ("canada:ubc_roundabout",
     [[dict(center=dict(x=60.82, y=1.22), orientation=0.63, speed=11.43,),
       dict(center=dict(x=-36.88, y=-33.93), orientation=-2.64, speed=9.43)],
      [dict(center=dict(x=62.82, y=3.22), orientation=0.63, speed=11.43),
       dict(center=dict(x=-34.88, y=-31.93), orientation=-2.64, speed=9.43)]],
     [dict(length=5.3, width=2.25, rear_axis_offset=2.01, agent_type='car', waypoint=Point(x=1, y=2)),
      dict(length=6.29, width=2.56, rear_axis_offset=2.39, agent_type='pedestrian', waypoint=Point(x=1, y=2)),
      dict(agent_type='car'),
      dict(agent_type='car')],
     False, None),
     ("canada:ubc_roundabout",
     [[dict(center=dict(x=60.82, y=1.22), orientation=0.63, speed=11.43,),
       dict(center=dict(x=-36.88, y=-33.93), orientation=-2.64, speed=9.43)],
      [dict(center=dict(x=62.82, y=3.22), orientation=0.63, speed=11.43),
       dict(center=dict(x=-34.88, y=-31.93), orientation=-2.64, speed=9.43)]],
     [dict(length=5.3, width=2.25, rear_axis_offset=2.01, waypoint=Point(x=1, y=2)),
      dict(length=6.29, width=2.56, rear_axis_offset=2.39,  waypoint=Point(x=1, y=2)),
      dict(agent_type='car'),
      dict(agent_type='car')],
     False, None),
     ("canada:ubc_roundabout",
     [[dict(center=dict(x=60.82, y=1.22), orientation=0.63, speed=11.43,),
       dict(center=dict(x=-36.88, y=-33.93), orientation=-2.64, speed=9.43)],
      [dict(center=dict(x=62.82, y=3.22), orientation=0.63, speed=11.43),
       dict(center=dict(x=-34.88, y=-31.93), orientation=-2.64, speed=9.43)]],
     [dict(length=5.3, width=2.25, rear_axis_offset=2.01, agent_type='pedestrian',waypoint=Point(x=1, y=2)),
      dict(length=6.29, width=2.56, rear_axis_offset=None, agent_type='pedestrian', waypoint=Point(x=1, y=2)),
      dict(agent_type='car'),
      dict(agent_type='car')],
     False, None)
]

# Notice parameterization in direct drive flows are different
negative_tests_old = [
    ("carla:Town03",
     [dict(center=dict(x=-21.2, y=-17.11), orientation=4.54, speed=1.8),
      dict(center=dict(x=-5.81, y=-49.47), orientation=1.62, speed=11.4)],
     [dict(length=0.97, agent_type="pedestrian"),
      dict(length=4.86, width=2.12, rear_axis_offset=1.85, agent_type='car')],
     [dict(packed=recurrent_states_helper(
         [21.203039169311523, -17.10862159729004, -1.3971855640411377, 1.7982733249664307])),
         dict(packed=recurrent_states_helper(
             [5.810295104980469, -49.47068786621094, 1.5232856273651123, 11.404326438903809]))],
     False),
    ("carla:Town03",
     [dict(center=dict(x=-21.2, y=-17.11), orientation=4.54, speed=1.8),
      dict(center=dict(x=-5.81, y=-49.47), orientation=1.62, speed=11.4)],
     [dict(length=0.97, width=1.06, rear_axis_offset=None, agent_type="pedestrian"),
      dict(length=4.86, width=2.12, agent_type='car')],
     [dict(packed=recurrent_states_helper(
         [21.203039169311523, -17.10862159729004, -1.3971855640411377, 1.7982733249664307])),
         dict(packed=recurrent_states_helper(
             [5.810295104980469, -49.47068786621094, 1.5232856273651123, 11.404326438903809]))],
     False),
    ("carla:Town03",
     [dict(center=dict(x=-21.2, y=-17.11), orientation=4.54, speed=1.8),
      dict(center=dict(x=-5.81, y=-49.47), orientation=1.62, speed=11.4)],
     [dict(length=0.97, width=1.06, agent_type="pedestrian"),
      dict(width=2.12, rear_axis_offset=1.85)],
     [dict(packed=recurrent_states_helper(
         [21.203039169311523, -17.10862159729004, -1.3971855640411377, 1.7982733249664307])),
         dict(packed=recurrent_states_helper(
             [5.810295104980469, -49.47068786621094, 1.5232856273651123, 11.404326438903809]))],
     False),
]


def run_initialize_drive_flow(location, states_history, agent_attributes, agent_properties, get_infractions, agent_count,
                              simulation_length: int = 20):
    location_info_response = location_info(location=location, rendering_fov=200)
    scene_has_lights = any(actor.agent_type == "traffic_light" for actor in location_info_response.static_actors)
    
    initialize_response = initialize(
        location,
        agent_attributes=agent_attributes,
        agent_properties=agent_properties,
        states_history=states_history,
        traffic_light_state_history=None,
        get_birdview=False,
        get_infractions=get_infractions,
        agent_count=agent_count,
    )
    agent_attributes = initialize_response.agent_attributes if agent_attributes is None else None
    agent_properties = initialize_response.agent_properties
    updated_state = initialize_response
    for t in range(simulation_length):
        updated_state = drive(
            agent_attributes=agent_attributes,
            agent_properties=agent_properties,
            agent_states=updated_state.agent_states,
            recurrent_states=updated_state.recurrent_states,
            light_recurrent_states=updated_state.light_recurrent_states if scene_has_lights else None,
            get_birdview=False,
            location=location,
            get_infractions=get_infractions,
        )
        assert isinstance(updated_state,
                          DriveResponse) and updated_state.agent_states is not None and updated_state.recurrent_states is not None
        if scene_has_lights:
            assert updated_state.traffic_lights_states is not None
            assert updated_state.light_recurrent_states is not None

def run_direct_drive(location, agent_states, agent_attributes, agent_properties, recurrent_states, get_infractions):
    drive_response = drive(
        agent_attributes=agent_attributes,
        agent_properties=agent_properties,
        agent_states=agent_states,
        recurrent_states=recurrent_states,
        traffic_lights_states=None,
        get_birdview=False,
        location=location,
        get_infractions=get_infractions
    )
    assert isinstance(drive_response,
                      DriveResponse) and drive_response.agent_states is not None and drive_response.recurrent_states is not None


@pytest.mark.parametrize("location, agent_states, agent_attributes, recurrent_states, get_infractions", negative_tests_old)
def test_negative_old(location, agent_states, agent_attributes, recurrent_states, get_infractions):
    with pytest.raises(InvalidRequestError):
        run_direct_drive(location, agent_states, agent_attributes, None, recurrent_states, get_infractions)


@pytest.mark.parametrize("location, states_history, agent_attributes, get_infractions, agent_count", positive_tests_old)
def test_positive_old(location, states_history, agent_attributes, get_infractions, agent_count,
                  simulation_length: int = 20):
    run_initialize_drive_flow(location, states_history, agent_attributes, None, get_infractions, agent_count,
                              simulation_length)


positive_tests = [
    ("carla:Town04",
     None,
     None,
     False, 5),
    ("canada:drake_street_and_pacific_blvd",
     None,
     [AgentProperties(agent_type='car'),
      AgentProperties(),
      AgentProperties(agent_type='car'),
      AgentProperties()],
     False, 5),
    ("canada:drake_street_and_pacific_blvd",
     None,
     [AgentProperties(agent_type='car'),
      AgentProperties(),
      AgentProperties(agent_type='pedestrian'),
      AgentProperties()],
     False, 5),
    ("canada:drake_street_and_pacific_blvd",
     None,
     [AgentProperties(agent_type='pedestrian'),
      AgentProperties(agent_type='pedestrian'),
      AgentProperties(agent_type='pedestrian'),
      AgentProperties(agent_type='pedestrian')],
     False, 5),
    ("canada:ubc_roundabout",
     [[dict(center=dict(x=60.82, y=1.22), orientation=0.63, speed=11.43),
       dict(center=dict(x=-36.88, y=-33.93), orientation=-2.64, speed=9.43)]],
     [AgentProperties(length=5.3, width=2.25, rear_axis_offset=2.01, agent_type='car'),
      AgentProperties(length=6.29, width=2.56, rear_axis_offset=2.39, agent_type='car'),
      AgentProperties(agent_type='car')],
     False, None),
    ("canada:ubc_roundabout",
     [[dict(center=dict(x=60.82, y=1.22), orientation=0.63, speed=11.43),
       dict(center=dict(x=-36.88, y=-33.93), orientation=-2.64, speed=9.43)],
      [dict(center=dict(x=62.82, y=3.22), orientation=0.63, speed=11.43),
       dict(center=dict(x=-34.88, y=-31.93), orientation=-2.64, speed=9.43)]],
     [AgentProperties(length=5.3, width=2.25, rear_axis_offset=2.01, agent_type='car'),
      AgentProperties(length=6.29, width=2.56, rear_axis_offset=2.39, agent_type='car'),
      AgentProperties(agent_type='car'),
      AgentProperties(agent_type='car')],
     False, None),
     ("canada:ubc_roundabout",
     [[dict(center=dict(x=60.82, y=1.22), orientation=0.63, speed=11.43,),
       dict(center=dict(x=-36.88, y=-33.93), orientation=-2.64, speed=9.43)],
      [dict(center=dict(x=62.82, y=3.22), orientation=0.63, speed=11.43),
       dict(center=dict(x=-34.88, y=-31.93), orientation=-2.64, speed=9.43)]],
     [AgentProperties(length=5.3, width=2.25, rear_axis_offset=2.01, agent_type='car', waypoint=Point(x=1, y=2)),
      AgentProperties(length=6.29, width=2.56, rear_axis_offset=2.39, agent_type='pedestrian', waypoint=Point(x=1, y=2)),
      AgentProperties(agent_type='car'),
      AgentProperties(agent_type='car')],
     False, None),
     ("canada:ubc_roundabout",
     [[dict(center=dict(x=60.82, y=1.22), orientation=0.63, speed=11.43,),
       dict(center=dict(x=-36.88, y=-33.93), orientation=-2.64, speed=9.43)],
      [dict(center=dict(x=62.82, y=3.22), orientation=0.63, speed=11.43),
       dict(center=dict(x=-34.88, y=-31.93), orientation=-2.64, speed=9.43)]],
     [AgentProperties(length=5.3, width=2.25, rear_axis_offset=2.01, waypoint=Point(x=1, y=2)),
      AgentProperties(length=6.29, width=2.56, rear_axis_offset=2.39,  waypoint=Point(x=1, y=2)),
      AgentProperties(agent_type='car'),
      AgentProperties(agent_type='car')],
     False, None),
     ("canada:ubc_roundabout",
     [[dict(center=dict(x=60.82, y=1.22), orientation=0.63, speed=11.43,),
       dict(center=dict(x=-36.88, y=-33.93), orientation=-2.64, speed=9.43)],
      [dict(center=dict(x=62.82, y=3.22), orientation=0.63, speed=11.43),
       dict(center=dict(x=-34.88, y=-31.93), orientation=-2.64, speed=9.43)]],
     [AgentProperties(length=5.3, width=2.25, rear_axis_offset=2.01, agent_type='pedestrian',waypoint=Point(x=1, y=2)),
      AgentProperties(length=6.29, width=2.56, rear_axis_offset=None, agent_type='pedestrian', waypoint=Point(x=1, y=2)),
      AgentProperties(agent_type='car'),
      AgentProperties(agent_type='car')],
     False, None)
]

# Notice parameterization in direct drive flows are different
negative_tests = [
    ("carla:Town03",
     [dict(center=dict(x=-21.2, y=-17.11), orientation=4.54, speed=1.8),
      dict(center=dict(x=-5.81, y=-49.47), orientation=1.62, speed=11.4)],
     [AgentProperties(length=0.97, agent_type="pedestrian"),
      AgentProperties(length=4.86, width=2.12, rear_axis_offset=1.85, agent_type='car')],
     [dict(packed=recurrent_states_helper(
         [21.203039169311523, -17.10862159729004, -1.3971855640411377, 1.7982733249664307])),
         dict(packed=recurrent_states_helper(
             [5.810295104980469, -49.47068786621094, 1.5232856273651123, 11.404326438903809]))],
     False),
    ("carla:Town03",
     [dict(center=dict(x=-21.2, y=-17.11), orientation=4.54, speed=1.8),
      dict(center=dict(x=-5.81, y=-49.47), orientation=1.62, speed=11.4)],
     [AgentProperties(length=0.97, width=1.06, rear_axis_offset=None, agent_type="pedestrian"),
      AgentProperties(length=4.86, width=2.12, agent_type='car')],
     [dict(packed=recurrent_states_helper(
         [21.203039169311523, -17.10862159729004, -1.3971855640411377, 1.7982733249664307])),
         dict(packed=recurrent_states_helper(
             [5.810295104980469, -49.47068786621094, 1.5232856273651123, 11.404326438903809]))],
     False),
    ("carla:Town03",
     [dict(center=dict(x=-21.2, y=-17.11), orientation=4.54, speed=1.8),
      dict(center=dict(x=-5.81, y=-49.47), orientation=1.62, speed=11.4)],
     [AgentProperties(length=0.97, width=1.06, agent_type="pedestrian"),
      AgentProperties(width=2.12, rear_axis_offset=1.85)],
     [dict(packed=recurrent_states_helper(
         [21.203039169311523, -17.10862159729004, -1.3971855640411377, 1.7982733249664307])),
         dict(packed=recurrent_states_helper(
             [5.810295104980469, -49.47068786621094, 1.5232856273651123, 11.404326438903809]))],
     False),
]


@pytest.mark.parametrize("location, agent_states, agent_properties, recurrent_states, get_infractions", negative_tests)
def test_negative(location, agent_states, agent_properties, recurrent_states, get_infractions):
    with pytest.raises(InvalidRequestError):
        run_direct_drive(location, agent_states, None, agent_properties, recurrent_states, get_infractions)


@pytest.mark.parametrize("location, states_history, agent_properties, get_infractions, agent_count", positive_tests)
def test_positive(location, states_history, agent_properties, get_infractions, agent_count,
                  simulation_length: int = 20):
<<<<<<< HEAD
    run_initialize_drive_flow(location, states_history, None, agent_properties, get_infractions, agent_count,
                              simulation_length)
=======
    run_initialize_drive_flow(location, states_history, agent_attributes, get_infractions, agent_count,
                              simulation_length)
    
@pytest.mark.parametrize("location, states_history, agent_attributes, get_infractions, agent_count", positive_tests)
def test_mock_drive(location, states_history, agent_attributes, get_infractions, agent_count,
                  simulation_length: int = 20):
    iai.api.config.mock_api = True
    run_initialize_drive_flow(location, states_history, agent_attributes, get_infractions, agent_count,
                              simulation_length)
    iai.api.config.mock_api = False
>>>>>>> 5c8f05d4
<|MERGE_RESOLUTION|>--- conflicted
+++ resolved
@@ -189,6 +189,13 @@
     run_initialize_drive_flow(location, states_history, agent_attributes, None, get_infractions, agent_count,
                               simulation_length)
 
+@pytest.mark.parametrize("location, states_history, agent_attributes, get_infractions, agent_count", positive_tests_old)
+def test_mock_drive_old(location, states_history, agent_attributes, get_infractions, agent_count,
+                  simulation_length: int = 20):
+    iai.api.config.mock_api = True
+    run_initialize_drive_flow(location, states_history, agent_attributes, None, get_infractions, agent_count,
+                              simulation_length)
+    iai.api.config.mock_api = False
 
 positive_tests = [
     ("carla:Town04",
@@ -309,18 +316,13 @@
 @pytest.mark.parametrize("location, states_history, agent_properties, get_infractions, agent_count", positive_tests)
 def test_positive(location, states_history, agent_properties, get_infractions, agent_count,
                   simulation_length: int = 20):
-<<<<<<< HEAD
     run_initialize_drive_flow(location, states_history, None, agent_properties, get_infractions, agent_count,
                               simulation_length)
-=======
-    run_initialize_drive_flow(location, states_history, agent_attributes, get_infractions, agent_count,
-                              simulation_length)
     
-@pytest.mark.parametrize("location, states_history, agent_attributes, get_infractions, agent_count", positive_tests)
-def test_mock_drive(location, states_history, agent_attributes, get_infractions, agent_count,
+@pytest.mark.parametrize("location, states_history, agent_properties, get_infractions, agent_count", positive_tests)
+def test_mock_drive(location, states_history, agent_properties, get_infractions, agent_count,
                   simulation_length: int = 20):
     iai.api.config.mock_api = True
-    run_initialize_drive_flow(location, states_history, agent_attributes, get_infractions, agent_count,
+    run_initialize_drive_flow(location, states_history, None, agent_properties, get_infractions, agent_count,
                               simulation_length)
-    iai.api.config.mock_api = False
->>>>>>> 5c8f05d4
+    iai.api.config.mock_api = False