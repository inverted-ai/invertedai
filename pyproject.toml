[tool.poetry]
name = "invertedai"
<<<<<<< HEAD
version = "0.0.11.post1"
=======
version = "0.0.11dev3"
>>>>>>> 652d6c91
description = "Client SDK for InvertedAI"
authors = ["Inverted AI <info@inverted.ai>"]
readme = "README.md"
license = "MIT"
packages = [
    { include = "invertedai" },
]

[tool.poetry.dependencies]
python = ">=3.8,<=3.12"
requests = "^2.28.1"
pydantic = "^1.10.2"
matplotlib = "^3.6.2"
tqdm = "^4.65.0"

[tool.poetry.group.dev.dependencies]
numpy = "^1.17.0"
matplotlib = ">=3.6.2"
ipython = "^7.34"
ipywidgets = "^8.0.2"
carla = "^0.9.13"
jupyterlab = "^3.3"
twine = "^4.0.1"
shapely = "^2.0.1"

[tool.poetry.group.docs.dependencies]
Sphinx = "^5.2.3"
myst-parser = "^0.18.1"
furo = "^2022.9.29"
sphinx-copybutton = "^0.5.0"
sphinx_design = "^0.3.0"
sphinxcontrib-applehelp = "^1.0.2"
sphinxcontrib-devhelp = "^1.0.2"
sphinxcontrib-htmlhelp = "^2.0.0"
sphinxcontrib-jsmath = "^1.0.1"
sphinxcontrib-qthelp = "^1.0.3"
sphinxcontrib-serializinghtml = "^1.1.5"
pydata-sphinx-theme = "^0.10.1"
sphinx-autobuild = "^2021.3.14"
nbsphinx = "^0.8.9"
breathe = "^4.34.0"


[tool.poetry.group.tests.dependencies]
pytest = "^7.2.2"

[build-system]
requires = ["poetry-core>=1.0.0"]
build-backend = "poetry.core.masonry.api"<|MERGE_RESOLUTION|>--- conflicted
+++ resolved
@@ -1,10 +1,6 @@
 [tool.poetry]
 name = "invertedai"
-<<<<<<< HEAD
 version = "0.0.11.post1"
-=======
-version = "0.0.11dev3"
->>>>>>> 652d6c91
 description = "Client SDK for InvertedAI"
 authors = ["Inverted AI <info@inverted.ai>"]
 readme = "README.md"
