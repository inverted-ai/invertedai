--- conflicted
+++ resolved
@@ -23,147 +23,6 @@
     max_speed: int
 
 
-<<<<<<< HEAD
-def initialize(config) -> dict:
-    location = config.location
-    agent_count = config.agent_count
-    batch_size = config.batch_size
-    min_speed = config.min_speed
-    max_speed = config.max_speed
-    api_key = config.api_key
-    initial_states = client.initialize(
-        api_key, location, agent_count, batch_size, min_speed, max_speed
-    )
-    response = {
-        "states": initial_states["initial_condition"]["agent_states"],
-        "recurrent_states": None,
-        "attributes": initial_states["initial_condition"]["agent_sizes"],
-        "present_mask": None
-    }
-    return response
-
-
-def run(
-    config: config,
-    location: str,
-    states: dict,
-    agent_attributes: dict,
-    recurrent_states: Optional[InputDataType] = None,
-    present_masks: Optional[InputDataType] = None,
-    return_birdviews: bool = False,
-) -> dict:
-    def _validate(input_dict: dict, input_name: str):
-        input_data = input_dict[input_name]
-        if isinstance(input_data, list):
-            input_data = torch.Tensor(input_data)
-        if input_data.shape[0] != batch_size:
-            raise Exception(f"{input_name} has the wrong batch size (dim 0)")
-        if input_data.shape[1] != agent_count:
-            raise Exception(f"{input_name} has the wrong agent counts (dim 1)")
-        if len(input_data.shape) > 2:
-            # TODO: We hide the time dimension of the present masks for the client for now
-            pass
-        return input_data
-
-    def _validate_recurrent_states(input_data: InputDataType):
-        if isinstance(input_data, list):
-            input_data = torch.Tensor(input_data)
-        if input_data.shape[0] != batch_size:
-            raise Exception("Recurrent states has the wrong batch size (dim 0)")
-        if input_data.shape[1] != agent_count:
-            raise Exception("Recurrent states has the wrong agent counts (dim 2)")
-        if input_data.shape[2] != 2:
-            raise Exception("Recurrent states has the wrong number of layers (dim 4)")
-        if input_data.shape[3] != 64:
-            raise Exception("Recurrent states has the wrong dimension (dim 5)")
-        return input_data
-
-    def _tolist(input_data: InputDataType):
-        if not isinstance(input_data, list):
-            return input_data.tolist()
-        else:
-            return input_data
-
-    def _validate_and_tolist(input_data: dict, input_name: str):
-        return _tolist(_validate(input_data, input_name))
-
-        # length=agent_sizes["length"],
-        # width=agent_sizes["width"],
-        # lr=agent_sizes["lr"],
-
-    api_key = config.api_key
-    batch_size = config.batch_size
-    agent_count = config.agent_count
-    obs_length = config.obs_length
-    step_times = config.step_times
-    x = _validate_and_tolist(states, "x")  # BxAxT
-    y = _validate_and_tolist(states, "y")  # BxAxT
-    psi = _validate_and_tolist(states, "psi")  # BxAxT
-    speed = _validate_and_tolist(states, "speed")  # BxAxT
-    agent_length = _validate_and_tolist(agent_attributes, "length")  # BxA
-    agent_width = _validate_and_tolist(agent_attributes, "width")  # BxA
-    agent_lr = _validate_and_tolist(agent_attributes, "lr")  # BxA
-    present_masks = (
-        _tolist(present_masks)
-        if present_masks is not None
-        else None
-    )  # BxA  We hide the time dimension of the present_masks for client now
-    recurrent_states = (
-        _tolist(_validate_recurrent_states(recurrent_states))
-        if recurrent_states is not None
-        else None
-    )  # Bx(num_predictions)xAxTx2x64
-
-    model_inputs = dict(
-        location=location,
-        initial_conditions=dict(
-            agent_states=dict(x=x, y=y, psi=psi, speed=speed),
-            agent_sizes=dict(length=agent_length, width=agent_width, lr=agent_lr),
-        ),
-        recurrent_states=recurrent_states,
-        # Expand from BxA to BxAxT_total for the API interface
-        present_masks=
-        [[[a for _ in range(config.obs_length + config.step_times)]for a in b] for b in present_masks]
-        if present_masks else None,
-        batch_size=batch_size,
-        agent_counts=agent_count,
-        obs_length=obs_length,
-        step_times=step_times,
-        return_birdviews=return_birdviews,
-    )
-
-    output = client.run(api_key, model_inputs)
-
-    return output
-
-
-class jupyter_render(widgets.HBox):
-    def __init__(self):
-        super().__init__()
-        output = widgets.Output()
-        self.buffer = [np.zeros([128, 128, 3], dtype=np.uint8)]
-
-        with output:
-            self.fig, self.ax = plt.subplots(constrained_layout=True, figsize=(5, 5))
-        self.im = self.ax.imshow(self.buffer[0])
-        self.ax.set_axis_off()
-
-        self.fig.canvas.toolbar_position = "bottom"
-
-        self.max = 0
-        # define widgets
-        self.play = widgets.Play(
-            value=0,
-            min=0,
-            max=self.max,
-            step=1,
-            description="Press play",
-            disabled=False,
-        )
-        self.int_slider = widgets.IntSlider(
-            value=0, min=0, max=self.max, step=1, description="Frame"
-        )
-=======
 class Drive:
     def __init__(self, config) -> None:
         self.location = config.location
@@ -220,8 +79,8 @@
             if input_data.shape[1] != self.config.agent_count:
                 raise Exception(f"{input_name} has the wrong agent counts (dim 1)")
             if len(input_data.shape) > 2:
-                if input_data.shape[2] != self.config.obs_length:
-                    raise Exception(f"{input_name} has the wrong batch size")
+                # TODO: We hide the time dimension of the present masks for the client for now
+                pass
             return input_data
 
         def _validate_recurrent_states(input_data: InputDataType):
@@ -238,7 +97,6 @@
             if input_data.shape[3] != 64:
                 raise Exception("Recurrent states has the wrong dimension (dim 5)")
             return input_data
->>>>>>> fc8f3eb4
 
         def _tolist(input_data: InputDataType):
             if not isinstance(input_data, list):
@@ -274,7 +132,10 @@
                 agent_sizes=dict(length=agent_length, width=agent_width, lr=agent_lr),
             ),
             recurrent_states=recurrent_states,
-            present_masks=present_masks,
+            # Expand from BxA to BxAxT_total for the API interface
+            present_masks=
+            [[[a for _ in range(self.config.obs_length + self.config.step_times)] for a in b] for b in present_masks]
+            if present_masks else None,
             batch_size=self.config.batch_size,
             agent_counts=self.config.agent_count,
             obs_length=self.config.obs_length,
