[pypi-badge]: https://badge.fury.io/py/invertedai.svg
[pypi-link]: https://pypi.org/project/invertedai/
[colab-badge]: https://colab.research.google.com/assets/colab-badge.svg
[colab-link]: https://colab.research.google.com/github/inverted-ai/invertedai-drive/blob/develop/examples/npc_only_colab.ipynb


[![Documentation Status](https://readthedocs.org/projects/inverted-ai/badge/?version=latest)](https://inverted-ai.readthedocs.io/en/latest/?badge=latest)
[![PyPI][pypi-badge]][pypi-link]
[![Open In Colab][colab-badge]][colab-link]

# InvertedAI

## Overview
<!-- start elevator-pitch -->
Inverted AI provides an API for controlling non-playable characters (NPCs) in autonomous driving simulations,
available as either a REST API or a Python library built on top of it. Using the API requires an access key -
[contact us](mailto:sales@inverted.ai) to get yours. This page describes how to get started quickly. For more in-depth understanding,
see the [API usage guide](userguide.md), and detailed documentation for the [REST API](apireference.md) and the
[Python library](pythonapi/index.md).
To understand the underlying technology and why it's necessary for autonomous driving simulations, visit the
[Inverted AI website](https://www.inverted.ai/).
<!-- end elevator-pitch -->

![](docs/images/top_camera.gif)

# Get Started
<!-- start quickstart -->
## Installation
For installing the Python package from [PyPI][pypi-link]:

```bash
pip install invertedai
```

The Python client library is [open source](https://github.com/inverted-ai/invertedai),
so you can also download it and build locally.


## Minimal example

Conceptually, the API is used to establish synchronous co-simulation between your own simulator running locally on
your machine and the NPC engine running on Inverted AI servers. The basic integration in Python looks like this.

```python
from typing import List
import numpy as np
import imageio
import invertedai as iai

# iai.add_apikey('')  # specify your key here or through the IAI_API_KEY variable

class LocalSimulator:
    """
    Mock up of a local simulator, where you control the ego vehicle.
    """
    def __init__(self, ego_state: iai.AgentState, npc_states: List[iai.AgentState]):
        self.ego_state = ego_state
        self.npc_states = npc_states

    def _step_ego(self):
        """
        The simple motion model drives forward with constant speed.
        The ego agent ignores the map and NPCs for simplicity.
        """
        dt = 0.1
        dx = self.ego_state.speed * dt * np.cos(self.ego_state.orientation)
        dy = self.ego_state.speed * dt * np.sin(self.ego_state.orientation)

        self.ego_state = iai.AgentState(
            center=iai.Point(x=self.ego_state.center.x + dx, y=self.ego_state.center.y + dy),
            orientation=self.ego_state.orientation,
            speed=self.ego_state.speed,
        )

    def step(self, predicted_npc_states):
        self._step_ego()  # ego vehicle moves first so that it doesn't see future NPC movement
        self.npc_states = predicted_npc_states
        return self.ego_state


iai_simulation = iai.BasicCosimulation(  # instantiate a stateful wrapper for Inverted AI API
    location='canada:vancouver:ubc_roundabout',  # select one of available locations
    agent_count=5,  #  how many vehicles in total to use in the simulation
    ego_agent_mask=[True, False, False, False, False],  # first vehicle is ego, rest are NPCs
    get_birdview=True,  # provides simple visualization - don't use in production
)
local_simulation = LocalSimulator(iai_simulation.ego_states[0], iai_simulation.npc_states)
images = [iai_simulation.birdview.decode()]  # images storing visualizations of subsequent states
for _ in range(100):  # how many simulation steps to execute (10 steps is 1 second)
    # query the API for subsequent NPC predictions, informing it how the ego vehicle acted
    iai_simulation.step([local_simulation.ego_state])
    # collect predictions for the next time step
    predicted_npc_behavior = iai_simulation.npc_states
    # execute predictions in your simulator, using your actions for the ego vehicle
    updated_ego_agent_state = local_simulation.step(predicted_npc_behavior)
    # save the visualization - requires np and cv2
    images.append(iai_simulation.birdview.decode())
# save the visualization to disk
imageio.mimsave("iai-example.gif", np.array(images), format="GIF-PIL")
```
To quickly check out how Inverted AI NPCs
behave, try our
[Colab](https://colab.research.google.com/github/inverted-ai/invertedai-drive/blob/develop/examples/npc_only_colab.ipynb),
where all agents are NPCs, or go to our
[github repository](https://github.com/inverted-ai/invertedai/tree/master/examples) to execute it locally.
<<<<<<< HEAD
When you're ready to try our NPCs with a real simulator, see the example [CARLA integration](examples/carlasim.md).
=======
When you're ready to try our NPCs with a real simulator, see the example [CARLA integration](https://github.com/inverted-ai/invertedai/tree/master/examples/carla).
>>>>>>> 87bced31
The examples are currently only provided in Python, but if you want to use the API from another language,
you can use the [REST API](apireference.md) directly.

<!-- end quickstart --><|MERGE_RESOLUTION|>--- conflicted
+++ resolved
@@ -103,11 +103,7 @@
 [Colab](https://colab.research.google.com/github/inverted-ai/invertedai-drive/blob/develop/examples/npc_only_colab.ipynb),
 where all agents are NPCs, or go to our
 [github repository](https://github.com/inverted-ai/invertedai/tree/master/examples) to execute it locally.
-<<<<<<< HEAD
-When you're ready to try our NPCs with a real simulator, see the example [CARLA integration](examples/carlasim.md).
-=======
 When you're ready to try our NPCs with a real simulator, see the example [CARLA integration](https://github.com/inverted-ai/invertedai/tree/master/examples/carla).
->>>>>>> 87bced31
 The examples are currently only provided in Python, but if you want to use the API from another language,
 you can use the [REST API](apireference.md) directly.
 
