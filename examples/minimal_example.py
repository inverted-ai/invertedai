import numpy as np
import matplotlib.pyplot as plt
import invertedai as iai

location = "canada:drake_street_and_pacific_blvd"  # select one of available locations

iai.add_apikey('')  # specify your key here or through the IAI_API_KEY variable

print("Begin initialization.")
# get static information about a given location including map in osm
# format and list traffic lights with their IDs and locations.
location_info_response = iai.location_info(location=location)

# initialize the simulation by spawning NPCs
response = iai.initialize(
    location=location,  # select one of available locations
    agent_count=10,    # number of NPCs to spawn
<<<<<<< HEAD
    get_birdview=True,  # provides simple visualization - don't use in production
    traffic_light_state_history=None
=======
>>>>>>> 0fd9f057
)
agent_attributes = response.agent_attributes  # get dimension and other attributes of NPCs

rendered_static_map = location_info_response.birdview_image.decode()
scene_plotter = iai.utils.ScenePlotter(rendered_static_map,
                                       location_info_response.map_fov,
                                       (location_info_response.map_center.x, location_info_response.map_center.y),
                                       location_info_response.static_actors)
scene_plotter.initialize_recording(
    response.agent_states,
    agent_attributes,
)

print("Begin stepping through simulation.")
for _ in range(100):  # how many simulation steps to execute (10 steps is 1 second)

    # query the API for subsequent NPC predictions
    response = iai.drive(
        location=location,
        agent_attributes=agent_attributes,
        agent_states=response.agent_states,
        recurrent_states=response.recurrent_states,
<<<<<<< HEAD
        get_birdview=True,
=======
>>>>>>> 0fd9f057
        light_recurrent_states=response.light_recurrent_states,
    )

    # save the visualization
    scene_plotter.record_step(response.agent_states,response.traffic_lights_states)

print("Simulation finished, save visualization.")
# save the visualization to disk
fig, ax = plt.subplots(constrained_layout=True, figsize=(50, 50))
gif_name = 'minimal_example.gif'
scene_plotter.animate_scene(
    output_name=gif_name,
    ax=ax,
    direction_vec=False,
    velocity_vec=False,
    plot_frame_number=True
)
print("Done")<|MERGE_RESOLUTION|>--- conflicted
+++ resolved
@@ -15,19 +15,16 @@
 response = iai.initialize(
     location=location,  # select one of available locations
     agent_count=10,    # number of NPCs to spawn
-<<<<<<< HEAD
-    get_birdview=True,  # provides simple visualization - don't use in production
-    traffic_light_state_history=None
-=======
->>>>>>> 0fd9f057
 )
 agent_attributes = response.agent_attributes  # get dimension and other attributes of NPCs
 
 rendered_static_map = location_info_response.birdview_image.decode()
-scene_plotter = iai.utils.ScenePlotter(rendered_static_map,
-                                       location_info_response.map_fov,
-                                       (location_info_response.map_center.x, location_info_response.map_center.y),
-                                       location_info_response.static_actors)
+scene_plotter = iai.utils.ScenePlotter(
+    rendered_static_map,
+    location_info_response.map_fov,
+    (location_info_response.map_center.x, location_info_response.map_center.y),
+    location_info_response.static_actors
+)
 scene_plotter.initialize_recording(
     response.agent_states,
     agent_attributes,
@@ -42,10 +39,6 @@
         agent_attributes=agent_attributes,
         agent_states=response.agent_states,
         recurrent_states=response.recurrent_states,
-<<<<<<< HEAD
-        get_birdview=True,
-=======
->>>>>>> 0fd9f057
         light_recurrent_states=response.light_recurrent_states,
     )
 
