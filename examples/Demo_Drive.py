--- conflicted
+++ resolved
@@ -21,16 +21,7 @@
 parser.add_argument("--location", type=str, default="iai:ubc_roundabout")
 args = parser.parse_args()
 
-<<<<<<< HEAD
-api_key = args.api_key or os.environ.get('IAI_API_KEY', None)
-if api_key:
-    iai.add_apikey(api_key)
-else:
-    print("Running mock API - specify IAI_API_KEY to obtain real results")
-    iai.use_mock_api()
-=======
 iai.add_apikey(args.api_key)
->>>>>>> 5b098e91
 
 # response = iai.available_locations("carla", "roundabout")
 response = iai.location_info(location=args.location)
@@ -48,12 +39,8 @@
 simulation = iai.Simulation(
     location=args.location,
     agent_count=10,
-<<<<<<< HEAD
-    agent_attributes=None,
-=======
     monitor_infractions=True,
     render_birdview=True,
->>>>>>> 5b098e91
 )
 frames = []
 pbar = tqdm(range(50))
