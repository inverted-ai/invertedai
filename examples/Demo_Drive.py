--- conflicted
+++ resolved
@@ -58,15 +58,9 @@
         get_infractions=True,
     )
     pbar.set_description(
-<<<<<<< HEAD
-        f"Collision rate: {100*np.array(response.infractions.collisions).mean():.2f}% | "
-        + f"Off-road rate: {100*np.array(response.infractions.offroad).mean():.2f}% | "
-        + f"Wrong-way rate: {100*np.array(response.infractions.wrong_way).mean():.2f}%"
-=======
         f"Collision rate: {100*np.array([inf.collisions for inf in response.infractions]).mean():.2f}% | "
         + f"Off-road rate: {100*np.array([inf.offroad for inf in response.infractions]).mean():.2f}% | "
         + f"Wrong-way rate: {100*np.array([inf.wrong_way for inf in response.infractions]).mean():.2f}%"
->>>>>>> 6f886c32
     )
 
     birdview = np.array(response.bird_view, dtype=np.uint8)
