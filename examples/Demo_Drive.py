--- conflicted
+++ resolved
@@ -28,10 +28,6 @@
     print("Running mock API - specify IAI_API_KEY to obtain real results")
     iai.session.use_mock_api()
 
-<<<<<<< HEAD
-# response = iai.available_locations("carla", "roundabout")
-=======
->>>>>>> 4c74d269
 response = iai.location_info(location=args.location)
 
 file_name = args.location.replace(":", "_")
